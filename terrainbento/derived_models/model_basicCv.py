# coding: utf8
# !/usr/env/python
"""terrainbento **BasicCv** model program.

Erosion model program using linear diffusion, stream power, and discharge
proportional to drainage area with climate change.

Landlab components used:
    1. `FlowAccumulator <http://landlab.readthedocs.io/en/release/landlab.components.flow_accum.html>`_
    2. `DepressionFinderAndRouter <http://landlab.readthedocs.io/en/release/landlab.components.flow_routing.html#module-landlab.components.flow_routing.lake_mapper>`_ (optional)
    3. `FastscapeEroder <http://landlab.readthedocs.io/en/release/landlab.components.stream_power.html>`_
    4. `LinearDiffuser <http://landlab.readthedocs.io/en/release/landlab.components.diffusion.html>`_
"""

import numpy as np
from scipy.interpolate import interp1d

from landlab.components import FastscapeEroder, LinearDiffuser
from terrainbento.base_class import ErosionModel


class BasicCv(ErosionModel):
    """**BasicCv** model program.

    **BasicCv** is a model program that evolves a topographic surface described
    by :math:`\eta` with the following governing equation:


    .. math::

        \\frac{\partial \eta}{\partial t} = -KA^{m}S^{n} + D\\nabla^2 \eta


    where :math:`K` is the fluviel erodability coefficient, :math:`A` is the
    local drainage area, :math:`S` is the local slope, :math:`m` and :math:`n`
    are the drainage area and slope exponent parameters, and :math:`D` is the
    regolith transport parameter.

    This model also has a basic parameterization of climate change such that
    :math:`K` varies through time. Between model run onset and a time at
    which the climate becomes constant, the value of :math:`K` linearly
    changes from :math:`fK` to :math:`K`, at which point it remains at :math:`K`
    for the remainder of the modeling time period.

    The **BasicCv** program inherits from the terrainbento **ErosionModel** base
    class. In addition to the parameters required by the base class, models
    built with this program require the following parameters.

    +------------------+----------------------------------+
    | Parameter Symbol | Input File Parameter Name        |
    +==================+==================================+
    |:math:`m`         | ``m_sp``                         |
    +------------------+----------------------------------+
    |:math:`n`         | ``n_sp``                         |
    +------------------+----------------------------------+
    |:math:`K`         | ``water_erodability``            |
    +------------------+----------------------------------+
    |:math:`D`         | ``regolith_transport_parameter`` |
    +------------------+----------------------------------+
    |:math:`f`         | ``climate_factor``               |
    +------------------+----------------------------------+
    |:math:`T_s`       | ``climate_constant_date``        |
    +------------------+----------------------------------+

    Refer to the terrainbento manuscript Table 5 (URL to manuscript when
    published) for full list of parameter symbols, names, and dimensions.

    """

    def __init__(self, input_file=None, params=None, OutputWriters=None):
        """
        Parameters
        ----------
        input_file : str
            Path to model input file. See wiki for discussion of input file
            formatting. One of input_file or params is required.
        params : dict
            Dictionary containing the input file. One of input_file or params is
            required.
        OutputWriters : class, function, or list of classes and/or functions, optional
            Classes or functions used to write incremental output (e.g. make a
            diagnostic plot).

        Returns
        -------
        Basic : model object

        Examples
        --------
        This is a minimal example to demonstrate how to construct an instance
        of model ``Basic``. Note that a YAML input file can be used instead of
        a parameter dictionary. For more detailed examples, including steady-
        state test examples, see the terrainbento tutorials.

        To begin, import the model class.

        >>> from terrainbento import Basic

        Set up a parameters variable.

        >>> params = {"model_grid": "RasterModelGrid",
        ...           "dt": 1,
        ...           "output_interval": 2.,
        ...           "run_duration": 200.,
        ...           "number_of_node_rows" : 6,
        ...           "number_of_node_columns" : 9,
        ...           "node_spacing" : 10.0,
        ...           "regolith_transport_parameter": 0.001,
        ...           "water_erodability": 0.001,
        ...           "climate_factor": 1.0,
        ...           "climate_constant_date": 1.0,
        ...           "m_sp": 0.5,
        ...           "n_sp": 1.0}

        Construct the model.

        >>> model = BasicCv(params=params)

        Running the model with ``model.run()`` would create output, so here we
        will just run it one step.

        >>> model.run_one_step(1.)
        >>> model.model_time
        1.0

        """
        # Call ErosionModel"s init
        super(BasicCv, self).__init__(
            input_file=input_file, params=params, OutputWriters=OutputWriters
        )
        self.m = self.params["m_sp"]
        self.n = self.params["n_sp"]
        K_sp = self._get_parameter_from_exponent("water_erodability") * (
            self._length_factor ** (1. - (2. * self.m))
        )
        regolith_transport_parameter = (
            self._length_factor ** 2.
        ) * self._get_parameter_from_exponent("regolith_transport_parameter")

        self.climate_factor = self.params["climate_factor"]
        self.climate_constant_date = self.params["climate_constant_date"]

        time = [0, self.climate_constant_date, self.params["run_duration"]]
        K = [K_sp * self.climate_factor, K_sp, K_sp]
        self.K_through_time = interp1d(time, K)

        # Instantiate a FastscapeEroder component
<<<<<<< HEAD
        self.eroder = FastscapeEroder(self.grid, K_sp=K[0], m_sp=self.m, n_sp=self.n, discharge_name='surface_water__discharge')
=======
        self.eroder = FastscapeEroder(
            self.grid, K_sp=K[0], m_sp=self.m, n_sp=self.n
        )
>>>>>>> a0a452cf

        # Instantiate a LinearDiffuser component
        self.diffuser = LinearDiffuser(
            self.grid, linear_diffusivity=regolith_transport_parameter
        )

    def run_one_step(self, dt):
        """Advance model ``Basic`` for one time-step of duration dt.

        The **run_one_step** method does the following:

        1. Directs flow and accumulates drainage area.

        2. Assesses the location, if any, of flooded nodes where erosion should
           not occur.

        3. Updates detachment-limited erosion based on climate.

        4. Calculates detachment-limited erosion by water.

        5. Calculates topographic change by linear diffusion.

        6. Finalizes the step using the **ErosionModel** base class function
           **finalize__run_one_step**. This function updates all BoundaryHandlers
           by ``dt`` and increments model time by ``dt``.

        Parameters
        ----------
        dt : float
            Increment of time for which the model is run.
        """
        # create and move water
        self.create_and_move_water(dt)

        # Get IDs of flooded nodes, if any
        if self.flow_accumulator.depression_finder is None:
            flooded = []
        else:
            flooded = np.where(
                self.flow_accumulator.depression_finder.flood_status == 3
            )[0]

        # Update erosion based on climate
        self.eroder.K = float(self.K_through_time(self.model_time))

        # Do some erosion (but not on the flooded nodes)
        self.eroder.run_one_step(dt, flooded_nodes=flooded)

        # Do some soil creep
        self.diffuser.run_one_step(dt)

        # Finalize the run_one_step_method
        self.finalize__run_one_step(dt)


def main():  # pragma: no cover
    """Executes model."""
    import sys

    try:
        infile = sys.argv[1]
    except IndexError:
        print("Must include input file name on command line")
        sys.exit(1)

    ldsp = BasicCv(input_file=infile)
    ldsp.run()


if __name__ == "__main__":
    main()<|MERGE_RESOLUTION|>--- conflicted
+++ resolved
@@ -145,13 +145,7 @@
         self.K_through_time = interp1d(time, K)
 
         # Instantiate a FastscapeEroder component
-<<<<<<< HEAD
         self.eroder = FastscapeEroder(self.grid, K_sp=K[0], m_sp=self.m, n_sp=self.n, discharge_name='surface_water__discharge')
-=======
-        self.eroder = FastscapeEroder(
-            self.grid, K_sp=K[0], m_sp=self.m, n_sp=self.n
-        )
->>>>>>> a0a452cf
 
         # Instantiate a LinearDiffuser component
         self.diffuser = LinearDiffuser(
