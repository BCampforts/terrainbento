#! /usr/env/python
"""terrainbento model **BasicDdHy** program.

Erosion model program using linear diffusion, stream-power-driven sediment
erosion and mass conservation with a smoothed threshold that varies with
incision depth, and discharge proportional to drainage area.

Landlab components used:
    1. `FlowAccumulator <http://landlab.readthedocs.io/en/release/landlab.components.flow_accum.html>`_
    2. `DepressionFinderAndRouter <http://landlab.readthedocs.io/en/release/landlab.components.flow_routing.html#module-landlab.components.flow_routing.lake_mapper>`_ (optional)
    3. `ErosionDeposition <http://landlab.readthedocs.io/en/release/landlab.components.erosion_deposition.html>`_
    4. `LinearDiffuser <http://landlab.readthedocs.io/en/release/landlab.components.diffusion.html>`_
"""

import numpy as np

from landlab.components import LinearDiffuser, ErosionDeposition
from terrainbento.base_class import ErosionModel


class BasicDdHy(ErosionModel):
    """Model **BasicDdHy** program.

    Model **BasicDdHy** is a model program that evolves a topographic surface
    described by :math:`\eta` with the following governing equation:

    .. math::

        \\frac{\partial \eta}{\partial t} = -\left(K_{w}A^{m}S^{n} - \\
        \omega_{ct}\left(1-e^{-K_{w}A^{m}S^{n}/\omega_{ct}}\\right)\\right) + \\
        \\frac{V\\frac{Q_s}{Q}}{\left(1-\phi\\right)} + D\\nabla^2 \eta

    where :math:`A` is the local drainage area, :math:`S` is the local slope,
    :math:`H` is soil depth, :math:`H_*` is the bedrock roughnes length scale,
    :math:`V` is effective sediment settling velocity, :math:`Q_s` is
    volumetric sediment flux, :math:`Q` is volumetric water discharge, and
    :math:`\phi` is sediment porosity. :math:`\omega_{ct}` is the critical
    stream power needed for erosion to occur, which may change through time as
    it increases with cumulative incision depth:

    .. math::

        \omega_{ct}\left(x,y,t\\right) = \mathrm{max}\left(\omega_c + \\
        b D_I\left(x, y, t\\right), \omega_c \\right)

    where :math:`\omega_c` is the threshold when no incision has taken place,
    :math:`b` is the rate at which the threshold increases with incision depth,
    and :math:`D_I` is the cumulative incision depth at location
    :math:`\left(x,y\\right)` and time :math:`t`.
<<<<<<< HEAD

    Refer to the ``terrainbento`` manuscript Table XX (URL here) for parameter
    symbols, names, and dimensions.

    Model ``BasicDdHy`` inherits from the ``terrainbento`` ``ErosionModel``
    base class.
=======
    
    Refer to the terrainbento manuscript Table XX (URL here) for parameter 
    symbols, names, and dimensions.

    Model **BasicDdHy** inherits from the terrainbento **ErosionModel** 
    base class. 
>>>>>>> f56c793f
    """

    def __init__(
        self, input_file=None, params=None, BoundaryHandlers=None, OutputWriters=None
    ):
        """
        Parameters
        ----------
        input_file : str
            Path to model input file. See wiki for discussion of input file
            formatting. One of input_file or params is required.
        params : dict
            Dictionary containing the input file. One of input_file or params is
            required.
        BoundaryHandlers : class or list of classes, optional
            Classes used to handle boundary conditions. Alternatively can be
            passed by input file as string. Valid options described above.
        OutputWriters : class, function, or list of classes and/or functions, optional
            Classes or functions used to write incremental output (e.g. make a
            diagnostic plot).

        Returns
        -------
        BasicDdHy : model object

        Examples
        --------
        This is a minimal example to demonstrate how to construct an instance
        of model **BasicDdHy**. Note that a YAML input file can be used instead of
        a parameter dictionary. For more detailed examples, including steady-
        state test examples, see the terrainbento tutorials.

        To begin, import the model class.

        >>> from terrainbento import BasicDdHy

        Set up a parameters variable.

        >>> params = {'model_grid': 'RasterModelGrid',
        ...           'dt': 1,
        ...           'output_interval': 2.,
        ...           'run_duration': 200.,
        ...           'number_of_node_rows' : 6,
        ...           'number_of_node_columns' : 9,
        ...           'node_spacing' : 10.0,
        ...           'regolith_transport_parameter': 0.001,
        ...           'water_erodability': 0.001,
        ...           'm_sp': 0.5,
        ...           'n_sp': 1.0,
        ...           'v_sc': 0.01,
        ...           'phi': 0,
        ...           'F_f': 0,
        ...           'solver': 'basic',
        ...           'erosion__threshold': 0.01,
        ...           'thresh_change_per_depth': 0.01}

        Construct the model.

        >>> model = BasicDdHy(params=params)

        Running the model with ``model.run()`` would create output, so here we
        will just run it one step.

        >>> model.run_one_step(1.)
        >>> model.model_time
        1.0

        """

        # Call ErosionModel's init
        super(BasicDdHy, self).__init__(
            input_file=input_file,
            params=params,
            BoundaryHandlers=BoundaryHandlers,
            OutputWriters=OutputWriters,
        )

        # Get Parameters and convert units if necessary:
        self.K_sp = self.get_parameter_from_exponent("water_erodability")
        regolith_transport_parameter = (
            self._length_factor ** 2
        ) * self.get_parameter_from_exponent(  # L2/T
            "regolith_transport_parameter"
        )
        v_s = self.get_parameter_from_exponent("v_sc")  # unitless
        self.sp_crit = self._length_factor * self.get_parameter_from_exponent(  # L/T
            "erosion__threshold"
        )

        # Create a field for the (initial) erosion threshold
        self.threshold = self.grid.add_zeros("node", "erosion__threshold")
        self.threshold[:] = self.sp_crit  # starting value

        # Handle solver option
        solver = self.params.get("solver", "basic")

        # Instantiate an ErosionDeposition component
        self.eroder = ErosionDeposition(
            self.grid,
            K=self.K_sp,
            F_f=self.params["F_f"],
            phi=self.params["phi"],
            v_s=v_s,
            m_sp=self.params["m_sp"],
            n_sp=self.params["n_sp"],
            sp_crit="erosion__threshold",
            method="threshold_stream_power",
            discharge_method="drainage_area",
            area_field="drainage_area",
            solver=solver,
        )

        # Get the parameter for rate of threshold increase with erosion depth
        self.thresh_change_per_depth = self.params["thresh_change_per_depth"]

        # Instantiate a LinearDiffuser component
        self.diffuser = LinearDiffuser(
            self.grid, linear_diffusivity=regolith_transport_parameter
        )

    def run_one_step(self, dt):
        """Advance model **BasicDdHy** for one time-step of duration dt.

        The **run_one_step** method does the following:

        1. Directs flow and accumulates drainage area.

        2. Assesses the location, if any, of flooded nodes where erosion should
           not occur.

<<<<<<< HEAD
        3. Assesses if a ``PrecipChanger`` is an active BoundaryHandler and if
           so, uses it to modify the erodability by water.
=======
        3. Assesses if a **PrecipChanger** is an active BoundaryHandler and if
        so, uses it to modify the erodability by water.
>>>>>>> f56c793f

        4. Calculates threshold-modified erosion and deposition by water.

        5. Calculates topographic change by linear diffusion.

<<<<<<< HEAD
        6. Finalizes the step using the ``ErosionModel`` base class function
           **finalize__run_one_step**. This function updates all BoundaryHandlers
           by ``dt`` and increments model time by ``dt``.
=======
        6. Finalizes the step using the **ErosionModel** base class function
        **finalize__run_one_step**. This function updates all BoundaryHandlers
        by ``dt`` and increments model time by ``dt``.
>>>>>>> f56c793f

        Parameters
        ----------
        dt : float
            Increment of time for which the model is run.
        """

        # Direct and accumulate flow
        self.flow_accumulator.run_one_step()

        # Get IDs of flooded nodes, if any
        if self.flow_accumulator.depression_finder is None:
            flooded = []
        else:
            flooded = np.where(
                self.flow_accumulator.depression_finder.flood_status == 3
            )[0]

        # Calculate cumulative erosion and update threshold
        cum_ero = self.grid.at_node["cumulative_erosion__depth"]
        cum_ero[:] = self.z - self.grid.at_node["initial_topographic__elevation"]
        self.threshold[:] = self.sp_crit - (self.thresh_change_per_depth * cum_ero)
        self.threshold[self.threshold < self.sp_crit] = self.sp_crit

        # Do some erosion (but not on the flooded nodes)
        # (if we're varying K through time, update that first)
        if "PrecipChanger" in self.boundary_handler:
            self.eroder.K = (
                self.K_sp
                * self.boundary_handler[
                    "PrecipChanger"
                ].get_erodability_adjustment_factor()
            )
        self.eroder.run_one_step(dt, flooded_nodes=flooded)

        # Do some soil creep
        self.diffuser.run_one_step(dt)

        # Finalize the run_one_step_method
        self.finalize__run_one_step(dt)


def main():  # pragma: no cover
    """Executes model."""
    import sys

    try:
        infile = sys.argv[1]
    except IndexError:
        print("Must include input file name on command line")
        sys.exit(1)

    em = BasicDdHy(input_file=infile)
    em.run()


if __name__ == "__main__":
    main()<|MERGE_RESOLUTION|>--- conflicted
+++ resolved
@@ -47,21 +47,12 @@
     :math:`b` is the rate at which the threshold increases with incision depth,
     and :math:`D_I` is the cumulative incision depth at location
     :math:`\left(x,y\\right)` and time :math:`t`.
-<<<<<<< HEAD
-
-    Refer to the ``terrainbento`` manuscript Table XX (URL here) for parameter
-    symbols, names, and dimensions.
-
-    Model ``BasicDdHy`` inherits from the ``terrainbento`` ``ErosionModel``
-    base class.
-=======
     
     Refer to the terrainbento manuscript Table XX (URL here) for parameter 
     symbols, names, and dimensions.
 
     Model **BasicDdHy** inherits from the terrainbento **ErosionModel** 
     base class. 
->>>>>>> f56c793f
     """
 
     def __init__(
@@ -192,27 +183,16 @@
         2. Assesses the location, if any, of flooded nodes where erosion should
            not occur.
 
-<<<<<<< HEAD
         3. Assesses if a ``PrecipChanger`` is an active BoundaryHandler and if
            so, uses it to modify the erodability by water.
-=======
-        3. Assesses if a **PrecipChanger** is an active BoundaryHandler and if
-        so, uses it to modify the erodability by water.
->>>>>>> f56c793f
 
         4. Calculates threshold-modified erosion and deposition by water.
 
         5. Calculates topographic change by linear diffusion.
 
-<<<<<<< HEAD
         6. Finalizes the step using the ``ErosionModel`` base class function
            **finalize__run_one_step**. This function updates all BoundaryHandlers
            by ``dt`` and increments model time by ``dt``.
-=======
-        6. Finalizes the step using the **ErosionModel** base class function
-        **finalize__run_one_step**. This function updates all BoundaryHandlers
-        by ``dt`` and increments model time by ``dt``.
->>>>>>> f56c793f
 
         Parameters
         ----------
