--- conflicted
+++ resolved
@@ -30,11 +30,7 @@
 
         \\frac{\partial \eta}{\partial t} = -K_{r}A^{m}S^{n}\left(e^{-H/H_*}\\right) \\
         -K_{w}A^{m}S^{n}\left(1-e^{-H/H_*}\\right) \\
-<<<<<<< HEAD
         + \\frac{V\\frac{Q_s}{Q}}{\left(1-\phi\\right)} + \\nabla q_h
-=======
-        + \\frac{V_c\\frac{Q_s}{Q}}{\left(1-\phi\\right)} + \\nabla q_s
->>>>>>> 2869ece9
 
     where :math:`K_r` and :math:`K_s` are rock and sediment erodibility
     respectively, :math:`A` is the local drainage area, :math:`S` is the local
