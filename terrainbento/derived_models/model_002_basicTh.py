--- conflicted
+++ resolved
@@ -35,7 +35,6 @@
     symbols, names, and dimensions.
 
     Model **BasicTh** inherits from the terrainbento **ErosionModel** base
-<<<<<<< HEAD
     class. Depending on the parameters provided, this model program can be used
     to run the following terrainbento numerical model:
 
@@ -55,9 +54,6 @@
     |:math:`D`           | ``regolith_transport_parameter``        | user specified  |
     +--------------------+-----------------------------------------+-----------------+
 
-=======
-    class. 
->>>>>>> f56c793f
     """
 
     def __init__(
@@ -147,25 +143,6 @@
             "erosion__threshold"
         )  # has units length/time
 
-<<<<<<< HEAD
-=======
-        # check that a stream power and a shear stress parameter have not both been given
-        if K_sp != None and K_ss != None:
-            raise ValueError(
-                "A parameter for both K_sp and K_ss has been"
-                "provided. Only one of these may be provided"
-            )
-        elif K_sp != None or K_ss != None:
-            if K_sp != None:
-                self.K = K_sp
-            else:
-                self.K = (
-                    self._length_factor ** (1. / 3.)
-                ) * K_ss  # K_ss has units Length^(1/3) per Time
-        else:
-            raise ValueError("A value for K_sp or K_ss  must be provided.")
-
->>>>>>> f56c793f
         # Instantiate a FastscapeEroder component
         self.eroder = StreamPowerSmoothThresholdEroder(
             self.grid,
@@ -190,27 +167,16 @@
         2. Assesses the location, if any, of flooded nodes where erosion should
            not occur.
 
-<<<<<<< HEAD
         3. Assesses if a ``PrecipChanger`` is an active BoundaryHandler and if
            so, uses it to modify the erodability by water.
-=======
-        3. Assesses if a **PrecipChanger** is an active BoundaryHandler and if
-        so, uses it to modify the erodability by water.
->>>>>>> f56c793f
 
         4. Calculates detachment-limited, threshold-modified erosion by water.
 
         5. Calculates topographic change by linear diffusion.
 
-<<<<<<< HEAD
         6. Finalizes the step using the ``ErosionModel`` base class function
            **finalize__run_one_step**. This function updates all BoundaryHandlers
            by ``dt`` and increments model time by ``dt``.
-=======
-        6. Finalizes the step using the **ErosionModel** base class function
-        **finalize__run_one_step**. This function updates all BoundaryHandlers
-        by ``dt`` and increments model time by ``dt``.
->>>>>>> f56c793f
 
         Parameters
         ----------
