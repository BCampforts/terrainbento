--- conflicted
+++ resolved
@@ -213,15 +213,7 @@
 
         # Instantiate a FastscapeEroder component
         self.eroder = StreamPowerEroder(
-<<<<<<< HEAD
             self.grid, use_Q='surface_water__discharge', K_sp=self.K, m_sp=self.m, n_sp=self.n
-=======
-            self.grid,
-            use_Q=self.eff_area,
-            K_sp=self.K,
-            m_sp=self.m,
-            n_sp=self.n,
->>>>>>> a0a452cf
         )
 
         # Instantiate a DepthDependentDiffuser component
