# coding: utf8
#! /usr/env/python
"""
``terrainbento`` Model ``BasicSt`` program.

Erosion model program using linear diffusion and stream power. Discharge is
calculated from drainage area, infiltration capacity (a parameter), and 
precipitation rate, which is a stochastic variable.

Landlab components used:
    1. `FlowAccumulator <http://landlab.readthedocs.io/en/release/landlab.components.flow_accum.html>`_
    2. `DepressionFinderAndRouter <http://landlab.readthedocs.io/en/release/landlab.components.flow_routing.html#module-landlab.components.flow_routing.lake_mapper>`_ (optional)
    3. `FastscapeEroder <http://landlab.readthedocs.io/en/release/landlab.components.stream_power.html>`_
    4. `LinearDiffuser <http://landlab.readthedocs.io/en/release/landlab.components.diffusion.html>`_
    5. `PrecipitationDistribution <http://landlab.readthedocs.io/en/latest/landlab.components.html#landlab.components.PrecipitationDistribution>`_
"""

import numpy as np

from landlab.components import LinearDiffuser, FastscapeEroder
from terrainbento.base_class import StochasticErosionModel


class BasicSt(StochasticErosionModel):
    """
    **BasicSt** model program.

    **BasicSt** is a model program that evolves a topographic surface
    described by :math:`\eta (x,y,t)` with the following governing equation:

    .. math::

        \\frac{\partial \eta}{\partial t} = -K_{q}\hat{Q}^{m}S^{n} + D\\nabla^2 \eta

    where :math:`\hat{Q}` is the local stream discharge (the hat symbol
    indicates that it is a random-in-time variable) and :math:`S` is the local
    slope gradient. Refer to the ``terrainbento`` manuscript Table XX (URL here) 
    for parameter symbols, names, and dimensions.

    **BasicSt** inherits from the terrainbento **StochasticErosionModel** base
    class. In addition to the parameters required by the base class, models
    built with this program require the following parameters.

    +------------------+----------------------------------+
    | Parameter Symbol | Input File Parameter Name        |
    +==================+==================================+
    |:math:`m`         | ``m_sp``                         |
    +------------------+----------------------------------+
    |:math:`n`         | ``n_sp``                         |
    +------------------+----------------------------------+
    |:math:`K_q`       | ``water_erodability~stochastic`` |
    +------------------+----------------------------------+
    |:math:`D`         | ``regolith_transport_parameter`` |
    +------------------+----------------------------------+
    |:math:`I_m`       | ``infiltration_capacity``        |
    +------------------+----------------------------------+

    Refer to the terrainbento manuscript Table XX (URL here) for full list of
    parameter symbols, names, and dimensions.

    Model BasicSt models discharge and erosion across a topographic
    surface assuming (1) stochastic Poisson storm arrivals, (2) single-direction
    flow routing, and (3) Hortonian infiltration model. Includes stream-power
    erosion plus linear diffusion.

    The hydrology uses calculation of drainage area using the user-specified
    routing method. It then performs one of two options, depending on the
    user's choice of ``opt_stochastic_duration`` (True or False).

    If the user requests stochastic duration, the model iterates through a sequence
    of storm and interstorm periods. Storm depth is drawn at random from a gamma
    distribution, and storm duration from an exponential distribution; storm
    intensity is then depth divided by duration. This sequencing is implemented by
    overriding the run_for method.
    
    If the user does not request stochastic duration (indicated by setting
    opt_stochastic_duration to False), then the default (erosion_model base class)
    run_for method is used. Whenever run_one_step is called, storm intensity is
    generated at random from an exponential distribution with mean given by the
    parameter daily_rainfall__mean_intensity. The stream power component is run for 
    only a fraction of the time step duration dt, as specified by the parameter
    daily_rainfall_intermittency_factor. For example, if dt is 10 years and the 
    intermittency factor is 0.25, then the stream power component is run for only
    2.5 years.
    
    In either case, given a storm precipitation intensity :math:`P`, the runoff
    production rate :math:`R` [L/T] is calculated using:
    
    .. math::
        R = P - I (1 - \exp ( -P / I ))
    
    where :math:`I` is the soil infiltration capacity. At the sub-grid scale, soil
    infiltration capacity is assumed to have an exponential distribution of which
    $I$ is the mean. Hence, there are always some spots within any given grid cell
    that will generate runoff. This approach yields a smooth transition from
    near-zero runoff (when :math:`I>>P`) to :math:`R \approx P` (when :math`P>>I`),
    without a "hard threshold."

    """

<<<<<<< HEAD
    def __init__(
        self, input_file=None, params=None, BoundaryHandlers=None, OutputWriters=None
    ):
        """
        Parameters
        ----------
        input_file : str
            Path to model input file. See wiki for discussion of input file
            formatting. One of input_file or params is required.
        params : dict
            Dictionary containing the input file. One of input_file or params is
            required.
        BoundaryHandlers : class or list of classes, optional
            Classes used to handle boundary conditions. Alternatively can be
            passed by input file as string. Valid options described above.
        OutputWriters : class, function, or list of classes and/or functions, optional
            Classes or functions used to write incremental output (e.g. make a
            diagnostic plot).

        Returns
        -------
        BasicSt : model object

        Examples
        --------
        This is a minimal example to demonstrate how to construct an instance
        of model ``BasicSt``. Note that a YAML input file can be used instead of
        a parameter dictionary. For more detailed examples, including steady-
        state test examples, see the ``terrainbento`` tutorials.

        To begin, import the model class.

        >>> from terrainbento import BasicSt

        Set up a parameters variable.

        >>> params = {'model_grid': 'RasterModelGrid',
        ...           'dt': 1,
        ...           'output_interval': 2.,
        ...           'run_duration': 200.,
        ...           'number_of_node_rows' : 6,
        ...           'number_of_node_columns' : 9,
        ...           'node_spacing' : 10.0,
        ...           'regolith_transport_parameter': 0.001,
        ...           'water_erodability~stochastic': 0.001,
        ...           'm_sp': 0.5,
        ...           'n_sp': 1.0,
        ...           'opt_stochastic_duration': False,
        ...           'number_of_sub_time_steps': 1,
        ...           'daily_rainfall_intermittency_factor': 0.5,
        ...           'daily_rainfall__mean_intensity': 1.0,
        ...           'daily_rainfall__precipitation_shape_factor': 1.0,
        ...           'infiltration_capacity': 1.0,
        ...           'random_seed': 0}

        Construct the model.

        >>> model = BasicSt(params=params)

        Running the model with ``model.run()`` would create output, so here we
        will just run it one step.

        >>> model.run_one_step(1.)
        >>> model.model_time
        1.0

        """
=======
    def __init__(self, input_file=None, params=None, OutputWriters=None):
        """Initialize the StochasticDischargeHortonianModel."""
>>>>>>> ed52c81c

        # Call ErosionModel's init
        super(BasicSt, self).__init__(
            input_file=input_file, params=params, OutputWriters=OutputWriters
        )
        # Get Parameters:
        self.m = self.params["m_sp"]
        self.n = self.params["n_sp"]
        self.K = self.get_parameter_from_exponent("water_erodability~stochastic") * (
            self._length_factor ** ((3. * self.m) - 1)
        )  # K stochastic has units of [=] T^{m-1}/L^{3m-1}

        regolith_transport_parameter = (
            self._length_factor ** 2.
        ) * self.get_parameter_from_exponent(
            "regolith_transport_parameter"
        )  # has units length^2/time

        # instantiate rain generator
        self.instantiate_rain_generator()

        # Add a field for discharge
        self.discharge = self.grid.at_node["surface_water__discharge"]

        # Get the infiltration-capacity parameter
        infiltration_capacity = (self._length_factor) * self.params[
            "infiltration_capacity"
        ]  # has units length per time
        self.infilt = infiltration_capacity

        # Keep a reference to drainage area
        self.area = self.grid.at_node["drainage_area"]

        # Run flow routing and lake filler
        self.flow_accumulator.run_one_step()

        # Instantiate a FastscapeEroder component
        self.eroder = FastscapeEroder(
            self.grid, K_sp=self.K, m_sp=self.params["m_sp"], n_sp=self.params["n_sp"]
        )

        # Instantiate a LinearDiffuser component
        self.diffuser = LinearDiffuser(
            self.grid, linear_diffusivity=regolith_transport_parameter
        )

    def calc_runoff_and_discharge(self):
        """Calculate runoff rate and discharge; return runoff."""
        if self.rain_rate > 0.0 and self.infilt > 0.0:
            runoff = self.rain_rate - (
                self.infilt * (1.0 - np.exp(-self.rain_rate / self.infilt))
            )
            if runoff < 0:
                runoff = 0
        else:
            runoff = self.rain_rate
        self.discharge[:] = runoff * self.area
        return runoff

    def run_one_step(self, dt):
        """Advance model ``Basic`` for one time-step of duration dt.

        The **run_one_step** method does the following:

        1. Directs flow and accumulates drainage area.

        2. Assesses the location, if any, of flooded nodes where erosion should
        not occur.

        3. Calculates precipitation, runoff, discharge, and detachment-limited 
        erosion by water.

        4. Calculates topographic change by linear diffusion.

        5. Finalizes the step using the ``ErosionModel`` base class function
        **finalize__run_one_step**. This function updates all BoundaryHandlers
        by ``dt`` and increments model time by ``dt``.

        Parameters
        ----------
        dt : float
            Increment of time for which the model is run.
        """

        # Direct and accumulate flow
        self.flow_accumulator.run_one_step()

        # Get IDs of flooded nodes, if any
        if self.flow_accumulator.depression_finder is None:
            flooded = []
        else:
            flooded = np.where(
                self.flow_accumulator.depression_finder.flood_status == 3
            )[0]

        # Handle water erosion
        self.handle_water_erosion(dt, flooded)

        # Do some soil creep
        self.diffuser.run_one_step(dt)

        # Finalize the run_one_step_method
        self.finalize__run_one_step(dt)


def main(): #pragma: no cover
    """Execute model."""
    import sys

    try:
        infile = sys.argv[1]
    except IndexError:
        print(
            (
                "To run a terrainbento model from the command line you must "
                "include input file name on command line"
            )
        )
        sys.exit(1)

    em = BasicSt(input_file=infile)
    em.run()


if __name__ == "__main__":
    main()<|MERGE_RESOLUTION|>--- conflicted
+++ resolved
@@ -98,7 +98,6 @@
 
     """
 
-<<<<<<< HEAD
     def __init__(
         self, input_file=None, params=None, BoundaryHandlers=None, OutputWriters=None
     ):
@@ -166,10 +165,6 @@
         1.0
 
         """
-=======
-    def __init__(self, input_file=None, params=None, OutputWriters=None):
-        """Initialize the StochasticDischargeHortonianModel."""
->>>>>>> ed52c81c
 
         # Call ErosionModel's init
         super(BasicSt, self).__init__(
