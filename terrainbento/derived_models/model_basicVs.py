# coding: utf8
# !/usr/env/python
"""terrainbento model **BasicVs** program.

Erosion model program using linear diffusion, stream power, and discharge
proportional to effective drainage area.

Landlab components used:
    1. `FlowAccumulator <http://landlab.readthedocs.io/en/release/landlab.components.flow_accum.html>`_
    2. `DepressionFinderAndRouter <http://landlab.readthedocs.io/en/release/landlab.components.flow_routing.html#module-landlab.components.flow_routing.lake_mapper>`_ (optional)
    3. `FastscapeEroder <http://landlab.readthedocs.io/en/release/landlab.components.stream_power.html>`_
    4. `LinearDiffuser <http://landlab.readthedocs.io/en/release/landlab.components.diffusion.html>`_
"""

import numpy as np

from landlab.components import LinearDiffuser, StreamPowerEroder
from terrainbento.base_class import ErosionModel


class BasicVs(ErosionModel):
    """**BasicVs** model program.

    **BasicVs** is a model program that evolves a topographic surface described
    by :math:`\eta` with the following governing equations:


    .. math::

        \\frac{\partial \eta}{\partial t} = - K A_{eff}^{m}S^{n} + D\\nabla^2 \eta

        A_{eff} = A \exp \left( -\\frac{-\\alpha S}{A}\\right)

        \\alpha = \\frac{K_{sat}  H_{init}  dx}{R_m}


    where :math:`A` is the local drainage area, :math:`S` is the local slope,
    :math:`m` and :math:`n` are the drainage area and slope exponent parameters,
    :math:`K` is the erodability by water, and :math:`D` is the regolith
    transport parameter.

    :math:`\\alpha` is the saturation area scale used for transforming area into
    effective area :math:`A_{eff}`. It is given as a function of the saturated
    hydraulic conductivity :math:`K_{sat}`, the soil thickness :math:`H_{init}`,
    the grid spacing :math:`dx`, and the recharge rate, :math:`R_m`.

    The **BasicVs** program inherits from the terrainbento **ErosionModel** base
    class. In addition to the parameters required by the base class, models
    built with this program require the following parameters.

    +------------------+----------------------------------+
    | Parameter Symbol | Input File Name                  |
    +==================+==================================+
    |:math:`m`         | ``m_sp``                         |
    +------------------+----------------------------------+
    |:math:`n`         | ``n_sp``                         |
    +------------------+----------------------------------+
    |:math:`K`         | ``water_erodability``            |
    +------------------+----------------------------------+
    |:math:`D`         | ``regolith_transport_parameter`` |
    +------------------+----------------------------------+
    |:math:`K_{sat}`   | ``hydraulic_conductivity``       |
    +------------------+----------------------------------+
    |:math:`H_{init}`  | ``soil__initial_thickness``      |
    +------------------+----------------------------------+
    |:math:`R_m`       | ``recharge_rate``                |
    +------------------+----------------------------------+

    Refer to the terrainbento manuscript Table 5 (URL to manuscript when
    published) for full list of parameter symbols, names, and dimensions.

    """

    def __init__(self, input_file=None, params=None, OutputWriters=None):
        """
        Parameters
        ----------
        input_file : str
            Path to model input file. See wiki for discussion of input file
            formatting. One of input_file or params is required.
        params : dict
            Dictionary containing the input file. One of input_file or params is
            required.
        OutputWriters : class, function, or list of classes and/or functions, optional
            Classes or functions used to write incremental output (e.g. make a
            diagnostic plot).

        Returns
        -------
        BasicVs : model object

        Examples
        --------
        This is a minimal example to demonstrate how to construct an instance
        of model **BasicVs**. Note that a YAML input file can be used instead of
        a parameter dictionary. For more detailed examples, including steady-
        state test examples, see the terrainbento tutorials.

        To begin, import the model class.

        >>> from terrainbento import BasicVs

        Set up a parameters variable.

        >>> params = {"model_grid": "RasterModelGrid",
        ...           "dt": 1,
        ...           "output_interval": 2.,
        ...           "run_duration": 200.,
        ...           "number_of_node_rows" : 6,
        ...           "number_of_node_columns" : 9,
        ...           "node_spacing" : 10.0,
        ...           "regolith_transport_parameter": 0.001,
        ...           "water_erodability": 0.001,
        ...           "m_sp": 0.5,
        ...           "n_sp": 1.0,
        ...           "recharge_rate": 0.5,
        ...           "soil__initial_thickness": 2.0,
        ...           "hydraulic_conductivity": 0.1}

        Construct the model.

        >>> model = BasicVs(params=params)

        Running the model with ``model.run()`` would create output, so here we
        will just run it one step.

        >>> model.run_one_step(1.)
        >>> model.model_time
        1.0

        """

        # Call ErosionModel"s init
        super(BasicVs, self).__init__(
            input_file=input_file, params=params, OutputWriters=OutputWriters
        )
        # Get Parameters:
        self.m = self.params["m_sp"]
        self.n = self.params["n_sp"]
        self.K = self._get_parameter_from_exponent("water_erodability") * (
            self._length_factor ** (1. - (2. * self.m))
        )

        regolith_transport_parameter = (
            self._length_factor ** 2.
        ) * self._get_parameter_from_exponent(
            "regolith_transport_parameter"
        )  # has units length^2/time

        recharge_rate = (self._length_factor) * self.params[
            "recharge_rate"
        ]  # has units length per time
        soil_thickness = (self._length_factor) * self.params[
            "soil__initial_thickness"
        ]  # has units length
        K_hydraulic_conductivity = (self._length_factor) * self.params[
            "hydraulic_conductivity"
        ]  # has units length per time

        # Add a field for effective drainage area
        self.eff_area = self.grid.add_zeros("node", "effective_drainage_area")

        # Get the effective-area parameter
        self.sat_param = (
            K_hydraulic_conductivity * soil_thickness * self.grid.dx
        ) / (recharge_rate)

        # Instantiate a FastscapeEroder component
        self.eroder = StreamPowerEroder(
<<<<<<< HEAD
            self.grid, use_Q="surface_water__discharge", K_sp=self.K, m_sp=self.m, n_sp=self.n
=======
            self.grid,
            use_Q=self.eff_area,
            K_sp=self.K,
            m_sp=self.m,
            n_sp=self.n,
>>>>>>> a0a452cf
        )

        # Instantiate a LinearDiffuser component
        self.diffuser = LinearDiffuser(
            self.grid, linear_diffusivity=regolith_transport_parameter
        )

    def _calc_effective_drainage_area(self):
        """Calculate and store effective drainage area."""
        area = self.grid.at_node["drainage_area"]
        slope = self.grid.at_node["topographic__steepest_slope"]
        cores = self.grid.core_nodes
        self.eff_area[cores] = area[cores] * (
            np.exp(-self.sat_param * slope[cores] / area[cores])
        )

    def run_one_step(self, dt):
        """Advance model **BasicVs** for one time-step of duration dt.

        The **run_one_step** method does the following:

        1. Directs flow, accumulates drainage area, and calculates effective
           drainage area.

        2. Assesses the location, if any, of flooded nodes where erosion should
           not occur.

        3. Assesses if a **PrecipChanger** is an active BoundaryHandler and if
           so, uses it to modify the two erodability by water values.

        4. Calculates detachment-limited erosion by water.

        5. Calculates topographic change by linear diffusion.

        6. Finalizes the step using the **ErosionModel** base class function
           **finalize__run_one_step**. This function updates all BoundaryHandlers
           by ``dt`` and increments model time by ``dt``.

        Parameters
        ----------
        dt : float
            Increment of time for which the model is run.
        """
        # create and move water
        self.create_and_move_water(dt)

        # Update effective runoff ratio
        self._calc_effective_drainage_area()

        # Get IDs of flooded nodes, if any
        if self.flow_accumulator.depression_finder is None:
            flooded = []
        else:
            flooded = np.where(
                self.flow_accumulator.depression_finder.flood_status == 3
            )[0]

        # Zero out effective area in flooded nodes
        self.eff_area[flooded] = 0.0

        # Do some erosion (but not on the flooded nodes)
        # (if we're varying K through time, update that first)
        if "PrecipChanger" in self.boundary_handler:
            self.eroder.K = (
                self.K
                * self.boundary_handler[
                    "PrecipChanger"
                ].get_erodability_adjustment_factor()
            )
        self.eroder.run_one_step(dt)

        # Do some soil creep
        self.diffuser.run_one_step(dt)

        # Finalize the run_one_step_method
        self.finalize__run_one_step(dt)


def main():  # pragma: no cover
    """Executes model."""
    import sys

    try:
        infile = sys.argv[1]
    except IndexError:
        print("Must include input file name on command line")
        sys.exit(1)

    sp = BasicVs(input_file=infile)
    sp.run()


if __name__ == "__main__":
    main()<|MERGE_RESOLUTION|>--- conflicted
+++ resolved
@@ -167,15 +167,7 @@
 
         # Instantiate a FastscapeEroder component
         self.eroder = StreamPowerEroder(
-<<<<<<< HEAD
             self.grid, use_Q="surface_water__discharge", K_sp=self.K, m_sp=self.m, n_sp=self.n
-=======
-            self.grid,
-            use_Q=self.eff_area,
-            K_sp=self.K,
-            m_sp=self.m,
-            n_sp=self.n,
->>>>>>> a0a452cf
         )
 
         # Instantiate a LinearDiffuser component
