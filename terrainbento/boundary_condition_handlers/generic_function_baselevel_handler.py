# coding: utf8
#! /usr/env/python
"""**GenericFuncBaselevelHandler** modifies elevation for all not-core nodes."""


class GenericFuncBaselevelHandler(object):
    """Control the elevation of all nodes that are not core nodes.

    The **GenericFuncBaselevelHandler** controls the elevation of all nodes on
    the model grid with ``status != 0`` (i.e., all not-core nodes). The
    elevation change is defined by a generic function of the x and y position
    across the grid and the model time, t. Thus a user is able to use this
    single BaselevelHandler object to make many different uplift patterns,
    including uplift patterns that change as a function of model time.

    Through the parameter ``modify_core_nodes`` the user can determine if the
    core nodes should be moved in the direction (up or down) specified by the
    elevation change directive, or if the non-core nodes should be moved in
    the opposite direction. Negative values returned by the function indicate
    that the core nodes would be uplifted and the not-core nodes would be
    down-dropped.

    The **GenericFuncBaselevelHandler** expects that ``topographic__elevation``
    is an at-node model grid field. It will modify this field as well as
    the field ``bedrock__elevation``, if it exists.

    Note that **GenericFuncBaselevelHandler** increments time at the end of the
    **run_one_step** method.
    """

    def __init__(
        self,
        grid,
        modify_core_nodes=False,
        function=lambda grid, t: (0 * grid.x_of_node + 0 * grid.y_of_node + 0 * t),
        **kwargs
    ):
        """
        Parameters
        ----------
        grid : landlab model grid
        modify_core_nodes : boolean, optional
            Flag to indicate if the core nodes or the non-core nodes will
            be modified. Default is False, indicating that nodes in the core
            will be modified.
        function : function, optional
            Function of model grid node x position, y position and model time
            that defines the rate of node elevation change. This function must
            be a function of three variables and return an array of size
            number of nodes. If a constant value is desired, used
            **NotCoreNodeBaselevelHandler** instead. The default function is:
            ``lambda grid, t: (0 * grid.x_of_node + 0 * grid.y_of_node + 0 * t)``

        Examples
        --------
        Start by creating a landlab model grid and set its boundary conditions.

        >>> from landlab import RasterModelGrid
        >>> mg = RasterModelGrid(5, 5)
        >>> z = mg.add_zeros('node', 'topographic__elevation')
        >>> mg.set_closed_boundaries_at_grid_edges(bottom_is_closed=True,
        ...                                        left_is_closed=True,
        ...                                        right_is_closed=True,
        ...                                        top_is_closed=True)
        >>> mg.set_watershed_boundary_condition_outlet_id(
        ...     0, mg.at_node['topographic__elevation'], -9999.)
        >>> print(z.reshape(mg.shape))
        [[ 0.  0.  0.  0.  0.]
         [ 0.  0.  0.  0.  0.]
         [ 0.  0.  0.  0.  0.]
         [ 0.  0.  0.  0.  0.]
         [ 0.  0.  0.  0.  0.]]

        Now import the **GenericFuncBaselevelHandler** and instantiate.

        >>> from terrainbento.boundary_condition_handlers import (
        ...                                         GenericFuncBaselevelHandler)
        >>> bh = GenericFuncBaselevelHandler(mg,
        ...                                 modify_core_nodes = False,
        ...                                 function = lambda grid, t: -(grid.x_of_node + grid.y_of_node + (0*t)))
        >>> bh.run_one_step(10.0)

        We should expect that the boundary nodes (except for node 0) will all
        have lowered by ``10*(x+y)`` in which ``x`` and ``y`` are the node x and
        y positions. The function we provided has no time dependence.

        >>> print(z.reshape(mg.shape))
        [[  0. -10. -20. -30. -40.]
         [-10.   0.   0.   0. -50.]
         [-20.   0.   0.   0. -60.]
         [-30.   0.   0.   0. -70.]
         [-40. -50. -60. -70. -80.]]

        If we wanted instead for all of the non core nodes to change their
        elevation, we would set ``modify_core_nodes = True``. Next we will do
        an example with this option, that also includes a bedrock elevation
        field.

        >>> mg = RasterModelGrid(5, 5)
        >>> z = mg.add_zeros('node', 'topographic__elevation')
        >>> b = mg.add_zeros('node', 'bedrock__elevation')
        >>> b -= 10.
        >>> mg.set_closed_boundaries_at_grid_edges(bottom_is_closed=True,
        ...                                        left_is_closed=True,
        ...                                        right_is_closed=True,
        ...                                        top_is_closed=True)
        >>> mg.set_watershed_boundary_condition_outlet_id(
        ...     0, mg.at_node['topographic__elevation'], -9999.)
        >>> bh = GenericFuncBaselevelHandler(mg,
        ...                                 modify_core_nodes = True,
        ...                                 function = lambda grid, t: -(grid.x_of_node + grid.y_of_node + (0*t)))
        >>> bh.run_one_step(10.0)
        >>> print(z.reshape(mg.shape))
        [[  0.   0.   0.   0.   0.]
         [  0.  20.  30.  40.   0.]
         [  0.  30.  40.  50.   0.]
         [  0.  40.  50.  60.   0.]
         [  0.   0.   0.   0.   0.]]
        >>> print(b.reshape(mg.shape))
        [[-10. -10. -10. -10. -10.]
         [-10.  10.  20.  30. -10.]
         [-10.  20.  30.  40. -10.]
         [-10.  30.  40.  50. -10.]
         [-10. -10. -10. -10. -10.]]

        There is no limit to how complex a function a user can provide. The
        function must only take the variables ``grid``, and ``t`` and
        return an array that represents the desired rate of surface elevation
        change (dzdt) at each node.

        If a user wanted to use this function to implement boundary conditions
        that involved modifying the grid, but not necessarily modifying the
        elevation of core or not-core nodes, then the function could modify the
        grid in the desired way and then return an array of zeros of size
        (n_nodes,).

        """
        self.model_time = 0.0
        self._grid = grid

        # test the function behaves well
        if function.__code__.co_argcount != 2:
            msg = "GenericFuncBaselevelHandler: function must take only two arguments, grid and t."
            raise ValueError(msg)

        test_dzdt = function(self._grid, self.model_time)

<<<<<<< HEAD
        if hasattr(test_dzdt, 'shape'):
            if (test_dzdt.shape != self._grid.x_of_node.shape):
=======
        if hasattr(test_dzdt, "shape"):
            if test_dzdt.shape != self._grid.x_of_node.shape:
>>>>>>> fe05b17a
                msg = "GenericFuncBaselevelHandler: function must return an array of shape (n_nodes,)"
                raise ValueError(msg)
        else:
            msg = "GenericFuncBaselevelHandler: function must return an array of shape (n_nodes,)"
            raise ValueError(msg)

        self.function = function
        self.modify_core_nodes = modify_core_nodes
        self.z = self._grid.at_node["topographic__elevation"]

        # determine which nodes to lower
        # based on which are lowering, set the prefactor correctly.
        if self.modify_core_nodes:
            self.nodes_to_lower = self._grid.status_at_node == 0
            self.prefactor = -1.0
        else:
            self.nodes_to_lower = self._grid.status_at_node != 0
            self.prefactor = 1.0

    def run_one_step(self, dt):
        """ Run **GenericFuncBaselevelHandler** forward and update elevations.

        The **run_one_step** method provides a consistent interface to update
        the terrainbento boundary condition handlers.

        In the **run_one_step** routine, the **GenericFuncBaselevelHandler** will
        either lower the closed or raise the non-closed nodes based on inputs
        specified at instantiation.

        Note that **GenericFuncBaselevelHandler** increments time at the end of
        the **run_one_step** method.

        Parameters
        ----------
        dt : float
            Duration of model time to advance forward.

        """
        self.dzdt = self.function(self._grid, self.model_time)

        # calculate lowering amount and subtract
        self.z[self.nodes_to_lower] += (
            self.prefactor * self.dzdt[self.nodes_to_lower] * dt
        )

        # if bedrock__elevation exists as a field, lower it also
        if "bedrock__elevation" in self._grid.at_node:
            self._grid.at_node["bedrock__elevation"][self.nodes_to_lower] += (
                self.prefactor * self.dzdt[self.nodes_to_lower] * dt
            )

        # increment model time
        self.model_time += dt
<|MERGE_RESOLUTION|>--- conflicted
+++ resolved
@@ -1,207 +1,202 @@
-# coding: utf8
-#! /usr/env/python
-"""**GenericFuncBaselevelHandler** modifies elevation for all not-core nodes."""
-
-
-class GenericFuncBaselevelHandler(object):
-    """Control the elevation of all nodes that are not core nodes.
-
-    The **GenericFuncBaselevelHandler** controls the elevation of all nodes on
-    the model grid with ``status != 0`` (i.e., all not-core nodes). The
-    elevation change is defined by a generic function of the x and y position
-    across the grid and the model time, t. Thus a user is able to use this
-    single BaselevelHandler object to make many different uplift patterns,
-    including uplift patterns that change as a function of model time.
-
-    Through the parameter ``modify_core_nodes`` the user can determine if the
-    core nodes should be moved in the direction (up or down) specified by the
-    elevation change directive, or if the non-core nodes should be moved in
-    the opposite direction. Negative values returned by the function indicate
-    that the core nodes would be uplifted and the not-core nodes would be
-    down-dropped.
-
-    The **GenericFuncBaselevelHandler** expects that ``topographic__elevation``
-    is an at-node model grid field. It will modify this field as well as
-    the field ``bedrock__elevation``, if it exists.
-
-    Note that **GenericFuncBaselevelHandler** increments time at the end of the
-    **run_one_step** method.
-    """
-
-    def __init__(
-        self,
-        grid,
-        modify_core_nodes=False,
-        function=lambda grid, t: (0 * grid.x_of_node + 0 * grid.y_of_node + 0 * t),
-        **kwargs
-    ):
-        """
-        Parameters
-        ----------
-        grid : landlab model grid
-        modify_core_nodes : boolean, optional
-            Flag to indicate if the core nodes or the non-core nodes will
-            be modified. Default is False, indicating that nodes in the core
-            will be modified.
-        function : function, optional
-            Function of model grid node x position, y position and model time
-            that defines the rate of node elevation change. This function must
-            be a function of three variables and return an array of size
-            number of nodes. If a constant value is desired, used
-            **NotCoreNodeBaselevelHandler** instead. The default function is:
-            ``lambda grid, t: (0 * grid.x_of_node + 0 * grid.y_of_node + 0 * t)``
-
-        Examples
-        --------
-        Start by creating a landlab model grid and set its boundary conditions.
-
-        >>> from landlab import RasterModelGrid
-        >>> mg = RasterModelGrid(5, 5)
-        >>> z = mg.add_zeros('node', 'topographic__elevation')
-        >>> mg.set_closed_boundaries_at_grid_edges(bottom_is_closed=True,
-        ...                                        left_is_closed=True,
-        ...                                        right_is_closed=True,
-        ...                                        top_is_closed=True)
-        >>> mg.set_watershed_boundary_condition_outlet_id(
-        ...     0, mg.at_node['topographic__elevation'], -9999.)
-        >>> print(z.reshape(mg.shape))
-        [[ 0.  0.  0.  0.  0.]
-         [ 0.  0.  0.  0.  0.]
-         [ 0.  0.  0.  0.  0.]
-         [ 0.  0.  0.  0.  0.]
-         [ 0.  0.  0.  0.  0.]]
-
-        Now import the **GenericFuncBaselevelHandler** and instantiate.
-
-        >>> from terrainbento.boundary_condition_handlers import (
-        ...                                         GenericFuncBaselevelHandler)
-        >>> bh = GenericFuncBaselevelHandler(mg,
-        ...                                 modify_core_nodes = False,
-        ...                                 function = lambda grid, t: -(grid.x_of_node + grid.y_of_node + (0*t)))
-        >>> bh.run_one_step(10.0)
-
-        We should expect that the boundary nodes (except for node 0) will all
-        have lowered by ``10*(x+y)`` in which ``x`` and ``y`` are the node x and
-        y positions. The function we provided has no time dependence.
-
-        >>> print(z.reshape(mg.shape))
-        [[  0. -10. -20. -30. -40.]
-         [-10.   0.   0.   0. -50.]
-         [-20.   0.   0.   0. -60.]
-         [-30.   0.   0.   0. -70.]
-         [-40. -50. -60. -70. -80.]]
-
-        If we wanted instead for all of the non core nodes to change their
-        elevation, we would set ``modify_core_nodes = True``. Next we will do
-        an example with this option, that also includes a bedrock elevation
-        field.
-
-        >>> mg = RasterModelGrid(5, 5)
-        >>> z = mg.add_zeros('node', 'topographic__elevation')
-        >>> b = mg.add_zeros('node', 'bedrock__elevation')
-        >>> b -= 10.
-        >>> mg.set_closed_boundaries_at_grid_edges(bottom_is_closed=True,
-        ...                                        left_is_closed=True,
-        ...                                        right_is_closed=True,
-        ...                                        top_is_closed=True)
-        >>> mg.set_watershed_boundary_condition_outlet_id(
-        ...     0, mg.at_node['topographic__elevation'], -9999.)
-        >>> bh = GenericFuncBaselevelHandler(mg,
-        ...                                 modify_core_nodes = True,
-        ...                                 function = lambda grid, t: -(grid.x_of_node + grid.y_of_node + (0*t)))
-        >>> bh.run_one_step(10.0)
-        >>> print(z.reshape(mg.shape))
-        [[  0.   0.   0.   0.   0.]
-         [  0.  20.  30.  40.   0.]
-         [  0.  30.  40.  50.   0.]
-         [  0.  40.  50.  60.   0.]
-         [  0.   0.   0.   0.   0.]]
-        >>> print(b.reshape(mg.shape))
-        [[-10. -10. -10. -10. -10.]
-         [-10.  10.  20.  30. -10.]
-         [-10.  20.  30.  40. -10.]
-         [-10.  30.  40.  50. -10.]
-         [-10. -10. -10. -10. -10.]]
-
-        There is no limit to how complex a function a user can provide. The
-        function must only take the variables ``grid``, and ``t`` and
-        return an array that represents the desired rate of surface elevation
-        change (dzdt) at each node.
-
-        If a user wanted to use this function to implement boundary conditions
-        that involved modifying the grid, but not necessarily modifying the
-        elevation of core or not-core nodes, then the function could modify the
-        grid in the desired way and then return an array of zeros of size
-        (n_nodes,).
-
-        """
-        self.model_time = 0.0
-        self._grid = grid
-
-        # test the function behaves well
-        if function.__code__.co_argcount != 2:
-            msg = "GenericFuncBaselevelHandler: function must take only two arguments, grid and t."
-            raise ValueError(msg)
-
-        test_dzdt = function(self._grid, self.model_time)
-
-<<<<<<< HEAD
-        if hasattr(test_dzdt, 'shape'):
-            if (test_dzdt.shape != self._grid.x_of_node.shape):
-=======
-        if hasattr(test_dzdt, "shape"):
-            if test_dzdt.shape != self._grid.x_of_node.shape:
->>>>>>> fe05b17a
-                msg = "GenericFuncBaselevelHandler: function must return an array of shape (n_nodes,)"
-                raise ValueError(msg)
-        else:
-            msg = "GenericFuncBaselevelHandler: function must return an array of shape (n_nodes,)"
-            raise ValueError(msg)
-
-        self.function = function
-        self.modify_core_nodes = modify_core_nodes
-        self.z = self._grid.at_node["topographic__elevation"]
-
-        # determine which nodes to lower
-        # based on which are lowering, set the prefactor correctly.
-        if self.modify_core_nodes:
-            self.nodes_to_lower = self._grid.status_at_node == 0
-            self.prefactor = -1.0
-        else:
-            self.nodes_to_lower = self._grid.status_at_node != 0
-            self.prefactor = 1.0
-
-    def run_one_step(self, dt):
-        """ Run **GenericFuncBaselevelHandler** forward and update elevations.
-
-        The **run_one_step** method provides a consistent interface to update
-        the terrainbento boundary condition handlers.
-
-        In the **run_one_step** routine, the **GenericFuncBaselevelHandler** will
-        either lower the closed or raise the non-closed nodes based on inputs
-        specified at instantiation.
-
-        Note that **GenericFuncBaselevelHandler** increments time at the end of
-        the **run_one_step** method.
-
-        Parameters
-        ----------
-        dt : float
-            Duration of model time to advance forward.
-
-        """
-        self.dzdt = self.function(self._grid, self.model_time)
-
-        # calculate lowering amount and subtract
-        self.z[self.nodes_to_lower] += (
-            self.prefactor * self.dzdt[self.nodes_to_lower] * dt
-        )
-
-        # if bedrock__elevation exists as a field, lower it also
-        if "bedrock__elevation" in self._grid.at_node:
-            self._grid.at_node["bedrock__elevation"][self.nodes_to_lower] += (
-                self.prefactor * self.dzdt[self.nodes_to_lower] * dt
-            )
-
-        # increment model time
-        self.model_time += dt
+# coding: utf8
+#! /usr/env/python
+"""**GenericFuncBaselevelHandler** modifies elevation for all not-core nodes."""
+
+
+class GenericFuncBaselevelHandler(object):
+    """Control the elevation of all nodes that are not core nodes.
+
+    The **GenericFuncBaselevelHandler** controls the elevation of all nodes on
+    the model grid with ``status != 0`` (i.e., all not-core nodes). The
+    elevation change is defined by a generic function of the x and y position
+    across the grid and the model time, t. Thus a user is able to use this
+    single BaselevelHandler object to make many different uplift patterns,
+    including uplift patterns that change as a function of model time.
+
+    Through the parameter ``modify_core_nodes`` the user can determine if the
+    core nodes should be moved in the direction (up or down) specified by the
+    elevation change directive, or if the non-core nodes should be moved in
+    the opposite direction. Negative values returned by the function indicate
+    that the core nodes would be uplifted and the not-core nodes would be
+    down-dropped.
+
+    The **GenericFuncBaselevelHandler** expects that ``topographic__elevation``
+    is an at-node model grid field. It will modify this field as well as
+    the field ``bedrock__elevation``, if it exists.
+
+    Note that **GenericFuncBaselevelHandler** increments time at the end of the
+    **run_one_step** method.
+    """
+
+    def __init__(
+        self,
+        grid,
+        modify_core_nodes=False,
+        function=lambda grid, t: (0 * grid.x_of_node + 0 * grid.y_of_node + 0 * t),
+        **kwargs
+    ):
+        """
+        Parameters
+        ----------
+        grid : landlab model grid
+        modify_core_nodes : boolean, optional
+            Flag to indicate if the core nodes or the non-core nodes will
+            be modified. Default is False, indicating that nodes in the core
+            will be modified.
+        function : function, optional
+            Function of model grid node x position, y position and model time
+            that defines the rate of node elevation change. This function must
+            be a function of three variables and return an array of size
+            number of nodes. If a constant value is desired, used
+            **NotCoreNodeBaselevelHandler** instead. The default function is:
+            ``lambda grid, t: (0 * grid.x_of_node + 0 * grid.y_of_node + 0 * t)``
+
+        Examples
+        --------
+        Start by creating a landlab model grid and set its boundary conditions.
+
+        >>> from landlab import RasterModelGrid
+        >>> mg = RasterModelGrid(5, 5)
+        >>> z = mg.add_zeros('node', 'topographic__elevation')
+        >>> mg.set_closed_boundaries_at_grid_edges(bottom_is_closed=True,
+        ...                                        left_is_closed=True,
+        ...                                        right_is_closed=True,
+        ...                                        top_is_closed=True)
+        >>> mg.set_watershed_boundary_condition_outlet_id(
+        ...     0, mg.at_node['topographic__elevation'], -9999.)
+        >>> print(z.reshape(mg.shape))
+        [[ 0.  0.  0.  0.  0.]
+         [ 0.  0.  0.  0.  0.]
+         [ 0.  0.  0.  0.  0.]
+         [ 0.  0.  0.  0.  0.]
+         [ 0.  0.  0.  0.  0.]]
+
+        Now import the **GenericFuncBaselevelHandler** and instantiate.
+
+        >>> from terrainbento.boundary_condition_handlers import (
+        ...                                         GenericFuncBaselevelHandler)
+        >>> bh = GenericFuncBaselevelHandler(mg,
+        ...                                 modify_core_nodes = False,
+        ...                                 function = lambda grid, t: -(grid.x_of_node + grid.y_of_node + (0*t)))
+        >>> bh.run_one_step(10.0)
+
+        We should expect that the boundary nodes (except for node 0) will all
+        have lowered by ``10*(x+y)`` in which ``x`` and ``y`` are the node x and
+        y positions. The function we provided has no time dependence.
+
+        >>> print(z.reshape(mg.shape))
+        [[  0. -10. -20. -30. -40.]
+         [-10.   0.   0.   0. -50.]
+         [-20.   0.   0.   0. -60.]
+         [-30.   0.   0.   0. -70.]
+         [-40. -50. -60. -70. -80.]]
+
+        If we wanted instead for all of the non core nodes to change their
+        elevation, we would set ``modify_core_nodes = True``. Next we will do
+        an example with this option, that also includes a bedrock elevation
+        field.
+
+        >>> mg = RasterModelGrid(5, 5)
+        >>> z = mg.add_zeros('node', 'topographic__elevation')
+        >>> b = mg.add_zeros('node', 'bedrock__elevation')
+        >>> b -= 10.
+        >>> mg.set_closed_boundaries_at_grid_edges(bottom_is_closed=True,
+        ...                                        left_is_closed=True,
+        ...                                        right_is_closed=True,
+        ...                                        top_is_closed=True)
+        >>> mg.set_watershed_boundary_condition_outlet_id(
+        ...     0, mg.at_node['topographic__elevation'], -9999.)
+        >>> bh = GenericFuncBaselevelHandler(mg,
+        ...                                 modify_core_nodes = True,
+        ...                                 function = lambda grid, t: -(grid.x_of_node + grid.y_of_node + (0*t)))
+        >>> bh.run_one_step(10.0)
+        >>> print(z.reshape(mg.shape))
+        [[  0.   0.   0.   0.   0.]
+         [  0.  20.  30.  40.   0.]
+         [  0.  30.  40.  50.   0.]
+         [  0.  40.  50.  60.   0.]
+         [  0.   0.   0.   0.   0.]]
+        >>> print(b.reshape(mg.shape))
+        [[-10. -10. -10. -10. -10.]
+         [-10.  10.  20.  30. -10.]
+         [-10.  20.  30.  40. -10.]
+         [-10.  30.  40.  50. -10.]
+         [-10. -10. -10. -10. -10.]]
+
+        There is no limit to how complex a function a user can provide. The
+        function must only take the variables ``grid``, and ``t`` and
+        return an array that represents the desired rate of surface elevation
+        change (dzdt) at each node.
+
+        If a user wanted to use this function to implement boundary conditions
+        that involved modifying the grid, but not necessarily modifying the
+        elevation of core or not-core nodes, then the function could modify the
+        grid in the desired way and then return an array of zeros of size
+        (n_nodes,).
+
+        """
+        self.model_time = 0.0
+        self._grid = grid
+
+        # test the function behaves well
+        if function.__code__.co_argcount != 2:
+            msg = "GenericFuncBaselevelHandler: function must take only two arguments, grid and t."
+            raise ValueError(msg)
+
+        test_dzdt = function(self._grid, self.model_time)
+
+        if hasattr(test_dzdt, "shape"):
+            if test_dzdt.shape != self._grid.x_of_node.shape:
+                msg = "GenericFuncBaselevelHandler: function must return an array of shape (n_nodes,)"
+                raise ValueError(msg)
+        else:
+            msg = "GenericFuncBaselevelHandler: function must return an array of shape (n_nodes,)"
+            raise ValueError(msg)
+
+        self.function = function
+        self.modify_core_nodes = modify_core_nodes
+        self.z = self._grid.at_node["topographic__elevation"]
+
+        # determine which nodes to lower
+        # based on which are lowering, set the prefactor correctly.
+        if self.modify_core_nodes:
+            self.nodes_to_lower = self._grid.status_at_node == 0
+            self.prefactor = -1.0
+        else:
+            self.nodes_to_lower = self._grid.status_at_node != 0
+            self.prefactor = 1.0
+
+    def run_one_step(self, dt):
+        """ Run **GenericFuncBaselevelHandler** forward and update elevations.
+
+        The **run_one_step** method provides a consistent interface to update
+        the terrainbento boundary condition handlers.
+
+        In the **run_one_step** routine, the **GenericFuncBaselevelHandler** will
+        either lower the closed or raise the non-closed nodes based on inputs
+        specified at instantiation.
+
+        Note that **GenericFuncBaselevelHandler** increments time at the end of
+        the **run_one_step** method.
+
+        Parameters
+        ----------
+        dt : float
+            Duration of model time to advance forward.
+
+        """
+        self.dzdt = self.function(self._grid, self.model_time)
+
+        # calculate lowering amount and subtract
+        self.z[self.nodes_to_lower] += (
+            self.prefactor * self.dzdt[self.nodes_to_lower] * dt
+        )
+
+        # if bedrock__elevation exists as a field, lower it also
+        if "bedrock__elevation" in self._grid.at_node:
+            self._grid.at_node["bedrock__elevation"][self.nodes_to_lower] += (
+                self.prefactor * self.dzdt[self.nodes_to_lower] * dt
+            )
+
+        # increment model time
+        self.model_time += dt