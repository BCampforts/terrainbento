environment:
  TWINE_PASSWORD:
    secure: 7/AZVv0ovctfsb6fBFuC84eyDbvrPSwFlwtIR5RKvQ0=
  matrix:

    - TARGET_ARCH: x64
<<<<<<< HEAD
      PYTHON: "C:\\Python38-x64"

    - TARGET_ARCH: x64
      PYTHON: "C:\\Python37-x64"

    - TARGET_ARCH: x64
      PYTHON: "C:\\Python36-x64"
=======
      CONDA_NPY: 111
      CONDA_INSTALL_LOCN: C:\\Miniconda37-x64
      CONDA_PY: 3.6

    - TARGET_ARCH: x64
      CONDA_NPY: 111
      CONDA_INSTALL_LOCN: C:\\Miniconda36-x64
      CONDA_PY: 3.7

    - TARGET_ARCH: x64
      CONDA_NPY: 111
      CONDA_INSTALL_LOCN: C:\\Miniconda37-x64
      CONDA_PY: 3.8
>>>>>>> ba0e3538

platform:
  - x64

init:
  - "ECHO %PYTHON% %HOME% %PLATFORM%"
  - "ECHO %APPVEYOR_REPO_BRANCH%"

install:
  - "SET PATH=%PYTHON%;%PYTHON%\\Scripts;%PATH%"
  - "python -VV"
  - cmd: python -m pip install --upgrade pip
  - cmd: pip install numpy
  - cmd: pip install statsmodels
  - cmd: pip install landlab --pre
  - cmd: pip install twine pytest pytest-cov pytest-datadir

build: false

test_script:
  - pip install -e .
  - pytest -vvv

artifacts:
  # Archive the generated conda package in the ci.appveyor.com build report.
  - path: 'dist\*'<|MERGE_RESOLUTION|>--- conflicted
+++ resolved
@@ -2,31 +2,12 @@
   TWINE_PASSWORD:
     secure: 7/AZVv0ovctfsb6fBFuC84eyDbvrPSwFlwtIR5RKvQ0=
   matrix:
-
     - TARGET_ARCH: x64
-<<<<<<< HEAD
       PYTHON: "C:\\Python38-x64"
-
     - TARGET_ARCH: x64
       PYTHON: "C:\\Python37-x64"
-
     - TARGET_ARCH: x64
       PYTHON: "C:\\Python36-x64"
-=======
-      CONDA_NPY: 111
-      CONDA_INSTALL_LOCN: C:\\Miniconda37-x64
-      CONDA_PY: 3.6
-
-    - TARGET_ARCH: x64
-      CONDA_NPY: 111
-      CONDA_INSTALL_LOCN: C:\\Miniconda36-x64
-      CONDA_PY: 3.7
-
-    - TARGET_ARCH: x64
-      CONDA_NPY: 111
-      CONDA_INSTALL_LOCN: C:\\Miniconda37-x64
-      CONDA_PY: 3.8
->>>>>>> ba0e3538
 
 platform:
   - x64
