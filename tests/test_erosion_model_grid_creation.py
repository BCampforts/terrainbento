import os
import numpy as np
from numpy.testing import assert_array_equal, assert_array_almost_equal
import pytest

from landlab import HexModelGrid, RasterModelGrid
from terrainbento import ErosionModel


_TEST_DATA_DIR = os.path.join(os.path.dirname(__file__), "data")

at_node_fields = [
    "topographic__elevation",
    "initial_topographic__elevation",
    "cumulative_erosion__depth",
    "water__unit_flux_in",
    "flow__receiver_node",
    "topographic__steepest_slope",
    "flow__link_to_receiver_node",
    "flow__sink_flag",
    "drainage_area",
    "surface_water__discharge",
    "flow__upstream_node_order",
    "flow__data_structure_delta",
]


def test_HexModelGrid_default():
    params = {
        "model_grid": "HexModelGrid",
        "dt": 1,
        "output_interval": 2.,
        "run_duration": 10.,
    }
    em = ErosionModel(params=params)
    assert isinstance(em.grid, HexModelGrid)
    assert em.grid.number_of_nodes == 56
    for field in at_node_fields:
        assert field in em.grid.at_node


def test_RasterModelGrid_default():
    params = {"dt": 1, "output_interval": 2., "run_duration": 10.}
    em = ErosionModel(params=params)
    assert isinstance(em.grid, RasterModelGrid)
    assert em.grid.number_of_nodes == 20
    assert em.grid.number_of_node_columns == 5
    assert em.grid.number_of_node_rows == 4
    assert em.grid.dx == 1.0
    for field in at_node_fields:
        assert field in em.grid.at_node


def test_default_sythetic_topo():
    params = {"dt": 1, "output_interval": 2., "run_duration": 10.}
    em = ErosionModel(params=params)
    assert np.array_equiv(em.z, 0.0) == True


def test_no_noise_sythetic_topo():
<<<<<<< HEAD
    params = {'initial_elevation': 10.,
              'dt': 1,
              'output_interval': 2.,
              'run_duration': 10.,
              'add_random_noise': False}
=======
    params = {
        "initial_elevation": 10.,
        "dt": 1,
        "output_interval": 2.,
        "run_duration": 10.,
        "add_noise_to_all_nodes": True,
    }
>>>>>>> 5658750c
    em = ErosionModel(params=params)
    known_z = np.zeros(em.z.shape)
    known_z[em.grid.core_nodes] += 10.
    assert np.array_equiv(em.z, known_z) == True

def test_noise_all_nodes_sythetic_topo():
    params = {'initial_elevation': 10.,
              'dt': 1,
              'output_interval': 2.,
              'run_duration': 10.,
              'add_random_noise': True,
              'add_noise_to_all_nodes': True,
              'initial_noise_std': 2.0}
    em = ErosionModel(params=params)
    known_z = np.zeros(em.z.shape)
    np.random.seed(0)
    rs = np.random.randn(em.grid.number_of_nodes)
    known_z += 10. + (2. * rs)
    assert_array_equal(known_z, em.z)

    np.random.seed(0)
    rs = np.random.randn(len(em.grid.core_nodes))

def test_sythetic_topo_default_seed():
    params = {
        "add_random_noise": True,
        "initial_elevation": 10.,
        "initial_noise_std": 2.,
        "dt": 1,
        "output_interval": 2.,
        "run_duration": 10.,
    }
    em = ErosionModel(params=params)

    known_z = np.zeros(em.z.shape)
    np.random.seed(0)
    rs = np.random.randn(len(em.grid.core_nodes))
    known_z[em.grid.core_nodes] += 10. + (2. * rs)
    assert_array_equal(known_z, em.z)


def test_sythetic_topo_set_seed():
    params = {
        "add_random_noise": True,
        "initial_elevation": 10.,
        "initial_noise_std": 2.,
        "dt": 1,
        "output_interval": 2.,
        "run_duration": 10.,
        "random_seed": 42,
    }
    em = ErosionModel(params=params)
    known_z = np.zeros(em.z.shape)
    np.random.seed(42)
    rs = np.random.randn(len(em.grid.core_nodes))
    known_z[em.grid.core_nodes] += 10. + (2. * rs)
    assert_array_equal(known_z, em.z)


def test_Hex_with_outlet():
    params = {
        "model_grid": "HexModelGrid",
        "number_of_node_rows": 5,
        "number_of_node_columns": 4,
        "node_spacing": 10,
        "outlet_id": 9,
        "dt": 1,
        "output_interval": 2.,
        "run_duration": 10.,
    }
    em = ErosionModel(params=params)
    assert em.outlet_node == 9
    assert em.opt_watershed == True
    status = np.array(
        [4, 4, 4, 4, 4, 0, 0, 0, 4, 1, 0, 0, 0, 0, 4, 4, 0, 0, 0, 4, 4, 4, 4, 4]
    )
    assert_array_equal(status, em.grid.status_at_node)


def test_Hex_with_outlet_not_specified():
    params = {
        "model_grid": "HexModelGrid",
        "number_of_node_rows": 5,
        "number_of_node_columns": 4,
        "node_spacing": 10,
        "dt": 1,
        "output_interval": 2.,
        "run_duration": 10.,
    }
    em = ErosionModel(params=params)
    assert em.outlet_node == 0
    assert em.opt_watershed == False
    status = np.array(
        [1, 1, 1, 1, 1, 0, 0, 0, 1, 1, 0, 0, 0, 0, 1, 1, 0, 0, 0, 1, 1, 1, 1, 1]
    )
    assert_array_equal(status, em.grid.status_at_node)


def test_Hex_with_boundaries():
    params = {
        "model_grid": "HexModelGrid",
        "number_of_node_rows": 5,
        "number_of_node_columns": 4,
        "node_spacing": 10,
        "boundary_closed": True,
        "dt": 1,
        "output_interval": 2.,
        "run_duration": 10.,
    }
    em = ErosionModel(params=params)
    assert em.outlet_node == 0
    assert em.opt_watershed == False
    status = np.array(
        [4, 4, 4, 4, 4, 0, 0, 0, 4, 4, 0, 0, 0, 0, 4, 4, 0, 0, 0, 4, 4, 4, 4, 4]
    )
    assert_array_equal(status, em.grid.status_at_node)


def test_Raster_with_outlet():
    params = {
        "model_grid": "RasterModelGrid",
        "number_of_node_rows": 5,
        "number_of_node_columns": 4,
        "node_spacing": 10,
        "outlet_id": 3,
        "dt": 1,
        "output_interval": 2.,
        "run_duration": 10.,
    }
    em = ErosionModel(params=params)
    assert em.outlet_node == 3
    assert em.opt_watershed == True
    status = np.array([4, 4, 4, 1, 4, 0, 0, 4, 4, 0, 0, 4, 4, 0, 0, 4, 4, 4, 4, 4])
    assert_array_equal(status, em.grid.status_at_node)


def test_Raster_with_outlet_not_specified():
    params = {
        "model_grid": "RasterModelGrid",
        "number_of_node_rows": 5,
        "number_of_node_columns": 4,
        "node_spacing": 10,
        "dt": 1,
        "output_interval": 2.,
        "run_duration": 10.,
    }
    em = ErosionModel(params=params)
    assert em.outlet_node == 0
    assert em.opt_watershed == False
    status = np.array([1, 1, 1, 1, 1, 0, 0, 1, 1, 0, 0, 1, 1, 0, 0, 1, 1, 1, 1, 1])
    assert_array_equal(status, em.grid.status_at_node)


def test_Raster_with_boundaries():
    params = {
        "model_grid": "RasterModelGrid",
        "number_of_node_rows": 5,
        "number_of_node_columns": 4,
        "east_boundary_closed": True,
        "west_boundary_closed": True,
        "node_spacing": 10,
        "dt": 1,
        "output_interval": 2.,
        "run_duration": 10.,
    }
    em = ErosionModel(params=params)
    assert em.outlet_node == 0
    assert em.opt_watershed == False
    status = np.array([1, 1, 1, 1, 4, 0, 0, 4, 4, 0, 0, 4, 4, 0, 0, 4, 1, 1, 1, 1])
    assert_array_equal(status, em.grid.status_at_node)


def test_DEM_ascii():
    fp = os.path.join(_TEST_DATA_DIR, "test_4_x_3.asc")
    params = {"DEM_filename": fp, "dt": 1, "output_interval": 2., "run_duration": 10.}

    em = ErosionModel(params=params)

    assert isinstance(em.grid, RasterModelGrid)

    assert isinstance(em.z, np.ndarray)
    core_vals = em.z.reshape(em.grid.shape)[1:-1, 1:-1].flatten()
    assert_array_equal(
        core_vals, np.array([9., 10., 11., 6., 7., 8., 3., 4., 5., 0., 1., 2.])
    )
    assert em.outlet_node == 21
    assert em.z[em.outlet_node] == 0.0
    assert em.opt_watershed == True


def test_DEM_two_possible_outlets():
    fp = os.path.join(_TEST_DATA_DIR, "test_4_x_3_two_zeros.asc")
    params = {"DEM_filename": fp, "dt": 1, "output_interval": 2., "run_duration": 10.}

    pytest.raises(ValueError, ErosionModel, params=params)

    fp = os.path.join(_TEST_DATA_DIR, "test_4_x_3_two_zeros.asc")
    params = {
        "DEM_filename": fp,
        "outlet_id": 22,
        "dt": 1,
        "output_interval": 2.,
        "run_duration": 10.,
    }

    em = ErosionModel(params=params)
    assert em.outlet_node == 22


def test_DEM_netcdf():
    """Test DEM."""
    fp = os.path.join(_TEST_DATA_DIR, "test_file.nc")
    params = {"DEM_filename": fp, "dt": 1, "output_interval": 2., "run_duration": 10.}

    em = ErosionModel(params=params)

    assert isinstance(em.grid, RasterModelGrid)

    assert isinstance(em.z, np.ndarray)
    core_vals = em.z.reshape(em.grid.shape)[1:-1, 1:-1].flatten()
    assert_array_equal(
        core_vals, np.array([9., 10., 11., 6., 7., 8., 3., 4., 5., 0., 1., 2.])
    )
    assert em.outlet_node == 21
    assert em.z[em.outlet_node] == 0.0
    assert em.opt_watershed == True<|MERGE_RESOLUTION|>--- conflicted
+++ resolved
@@ -58,13 +58,6 @@
 
 
 def test_no_noise_sythetic_topo():
-<<<<<<< HEAD
-    params = {'initial_elevation': 10.,
-              'dt': 1,
-              'output_interval': 2.,
-              'run_duration': 10.,
-              'add_random_noise': False}
-=======
     params = {
         "initial_elevation": 10.,
         "dt": 1,
@@ -72,7 +65,6 @@
         "run_duration": 10.,
         "add_noise_to_all_nodes": True,
     }
->>>>>>> 5658750c
     em = ErosionModel(params=params)
     known_z = np.zeros(em.z.shape)
     known_z[em.grid.core_nodes] += 10.
