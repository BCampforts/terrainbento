# coding: utf8
# !/usr/env/python

import os

import numpy as np
import pytest

from landlab import HexModelGrid, RasterModelGrid
from terrainbento.boundary_condition_handlers import SingleNodeBaselevelHandler

_TEST_DATA_DIR = os.path.join(os.path.dirname(__file__), "data")


def test_hex():
    """Test using a hex grid."""

    mg = HexModelGrid(5, 5)
    z = mg.add_zeros("node", "topographic__elevation")

    bh = SingleNodeBaselevelHandler(mg, outlet_id=0, lowering_rate=-0.1)
    bh.run_one_step(10.0)

    assert z[1] == 0.0
    assert z[0] == -1.0


def test_passing_neither_lowering_method():
    """Test passing no lowering information."""
    mg = RasterModelGrid(5, 5)
    _ = mg.add_zeros("node", "topographic__elevation")

    with pytest.raises(ValueError):
        SingleNodeBaselevelHandler(mg, outlet_id=0)


def test_passing_both_lowering_methods():
    """Test passing both lowering methods."""
    mg = RasterModelGrid(5, 5)
    _ = mg.add_zeros("node", "topographic__elevation")
    file = os.path.join(_TEST_DATA_DIR, "outlet_history.txt")

    with pytest.raises(ValueError):
        SingleNodeBaselevelHandler(
            mg, outlet_id=0, lowering_rate=-0.1, lowering_file_path=file
        )


def test_outlet_lowering_object_bad_file():
    """Test using an outlet lowering object with a bad file."""

    mg = HexModelGrid(5, 5)
    z = mg.add_zeros("node", "topographic__elevation")

    with pytest.raises(ValueError):
        SingleNodeBaselevelHandler(
            mg, outlet_id=0, lowering_file_path="foo.txt"
        )


def test_outlet_lowering_rate_no_scaling_bedrock():
    """Test using an rate lowering object with no scaling and bedrock."""

    mg = HexModelGrid(5, 5)
    z = mg.add_ones("node", "topographic__elevation")
    b = mg.add_zeros("node", "bedrock__elevation")

    node_id = 27
    bh = SingleNodeBaselevelHandler(mg, outlet_id=node_id, lowering_rate=-0.1)
    for _ in range(240):
        bh.run_one_step(10)

    assert z[1] == 1.0
    assert b[1] == 0.0

    assert z[node_id] == -239.0
    assert b[node_id] == -240.0


def test_outlet_lowering_rate_on_not_outlet():
    """Test using an rate lowering object with no scaling and bedrock."""

    mg = HexModelGrid(5, 5)
    z = mg.add_ones("node", "topographic__elevation")
    b = mg.add_zeros("node", "bedrock__elevation")

    node_id = 27
    bh = SingleNodeBaselevelHandler(
        mg, outlet_id=node_id, lowering_rate=-0.1, modify_outlet_id=False
    )
    for _ in range(240):
        bh.run_one_step(10)

    assert z[node_id] == 1.0
    assert b[node_id] == 0.0

    not_outlet = mg.nodes != node_id
    assert np.all(z[not_outlet] == 241.0)
    assert np.all(b[not_outlet] == 240.0)


def test_outlet_lowering_object_no_scaling_bedrock():
    """Test using an outlet lowering object with no scaling and bedrock."""

    mg = HexModelGrid(5, 5)
    z = mg.add_ones("node", "topographic__elevation")
    b = mg.add_zeros("node", "bedrock__elevation")

    node_id = 27
    file = os.path.join(_TEST_DATA_DIR, "outlet_history.txt")
    bh = SingleNodeBaselevelHandler(
        mg, outlet_id=node_id, lowering_file_path=file
    )
    for _ in range(241):
        bh.run_one_step(10)

    assert z[1] == 1.0
    assert b[1] == 0.0

    assert z[node_id] == -46.5
    assert b[node_id] == -47.5


def test_outlet_lowering_object_no_scaling():
    """Test using an outlet lowering object with no scaling."""

    mg = HexModelGrid(5, 5)
    z = mg.add_zeros("node", "topographic__elevation")
    node_id = 27
    file = os.path.join(_TEST_DATA_DIR, "outlet_history.txt")
    bh = SingleNodeBaselevelHandler(
        mg, outlet_id=node_id, lowering_file_path=file
    )
    for _ in range(241):
        bh.run_one_step(10)

    assert z[1] == 0.0
    assert bh.z[node_id] == -47.5


def test_outlet_lowering_object_with_scaling():
    """Test using an outlet lowering object with scaling."""

    mg = HexModelGrid(5, 5)
    z = mg.add_zeros("node", "topographic__elevation")
    node_id = 27
    file = os.path.join(_TEST_DATA_DIR, "outlet_history.txt")
    bh = SingleNodeBaselevelHandler(
        mg,
        outlet_id=node_id,
        lowering_file_path=file,
        model_end_elevation=-318.0,
    )

    for _ in range(241):
        bh.run_one_step(10)

    assert bh.z[node_id] == -95.0
    assert z[1] == 0.0


def test_outlet_lowering_modify_other_nodes():
    mg = HexModelGrid(5, 5)
    z = mg.add_zeros("node", "topographic__elevation")
    node_id = 27
    file = os.path.join(_TEST_DATA_DIR, "outlet_history.txt")
    with pytest.raises(ValueError):
        SingleNodeBaselevelHandler(
<<<<<<< HEAD
            mg, outlet_id=node_id, lowering_file_path=file, modify_outlet_id=False
=======
            mg,
            outlet_id=node_id,
            lowering_file_path=file,
            modify_outlet_id=False,
>>>>>>> a0a452cf
        )<|MERGE_RESOLUTION|>--- conflicted
+++ resolved
@@ -166,12 +166,5 @@
     file = os.path.join(_TEST_DATA_DIR, "outlet_history.txt")
     with pytest.raises(ValueError):
         SingleNodeBaselevelHandler(
-<<<<<<< HEAD
             mg, outlet_id=node_id, lowering_file_path=file, modify_outlet_id=False
-=======
-            mg,
-            outlet_id=node_id,
-            lowering_file_path=file,
-            modify_outlet_id=False,
->>>>>>> a0a452cf
         )