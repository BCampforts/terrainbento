# coding: utf8
# !/usr/env/python
import os

<<<<<<< HEAD
from terrainbento import StochasticErosionModel, BasicSt
from terrainbento.utilities import *
=======
import numpy as np
import pytest
>>>>>>> a0a452cf

from terrainbento import BasicSt, StochasticErosionModel
from terrainbento.utilities import filecmp, precip_defaults

_TEST_DATA_DIR = os.path.join(os.path.dirname(__file__), "data")


def test_defaults():
    params = {"clock": SIMPLE_CLOCK}
    model = StochasticErosionModel(params=params)
    assert model.opt_stochastic_duration is False
    assert model.record_rain is False


def test_init_record_opt_true():
<<<<<<< HEAD
    params = {"clock": SIMPLE_CLOCK, "record_rain": True}
=======
    params = {
        "dt": 1,
        "output_interval": 2.,
        "run_duration": 200.,
        "record_rain": True,
    }
>>>>>>> a0a452cf
    model = StochasticErosionModel(params=params)
    assert model.record_rain is True
    assert isinstance(model.rain_record, dict)
    fields = [
        "event_start_time",
        "event_duration",
        "rainfall_rate",
        "runoff_rate",
    ]
    for f in fields:
        assert f in model.rain_record
        assert len(model.rain_record[f]) == 0


def test_init_record_opt_false():
    params = {"clock": SIMPLE_CLOCK, "record_rain": False}
    model = StochasticErosionModel(params=params)
    assert model.record_rain is False
    assert model.rain_record is None


def test_run_stochastic_opt_true():
    params = {
        "opt_stochastic_duration": True,
        "clock": CLOCK_04,
        "record_rain": True,
        "m_sp": 0.5,
        "n_sp": 1.0,
        "water_erodability~stochastic": 0.01,
        "regolith_transport_parameter": 0.1,
        "infiltration_capacity": 0.0,
        "mean_storm_duration": 2.,
        "mean_interstorm_duration": 3.,
        "mean_storm_depth": 1.,
        "random_seed": 1234,
    }

    model = BasicSt(params=params)
<<<<<<< HEAD
    assert model.opt_stochastic_duration == True
    model.run_for(params["clock"]["dt"], params["clock"]["run_duration"])
=======
    assert model.opt_stochastic_duration is True
    model.run_for(params["dt"], params["run_duration"])
>>>>>>> a0a452cf

    rainfall_rate = np.asarray(model.rain_record["rainfall_rate"]).round(
        decimals=5
    )
    event_duration = np.asarray(model.rain_record["event_duration"]).round(
        decimals=5
    )

    dry_times = event_duration[rainfall_rate == 0]
    wet_times = event_duration[rainfall_rate > 0]

    np.testing.assert_almost_equal(
        np.round(np.mean(dry_times), decimals=1),
        params["mean_interstorm_duration"],
        decimal=1,
    )
    np.testing.assert_almost_equal(
        np.round(np.mean(wet_times), decimals=1),
        params["mean_storm_duration"],
        decimal=1,
    )

    avg_storm_depth = np.sum((rainfall_rate * event_duration)) / len(wet_times)

    np.testing.assert_array_almost_equal(
        avg_storm_depth, params["mean_storm_depth"], decimal=1
    )


def test_run_stochastic_opt_false():
    params = {
        "opt_stochastic_duration": False,
        "clock": CLOCK_05,
        "record_rain": True,
        "m_sp": 0.5,
        "n_sp": 1.0,
        "water_erodability~stochastic": 0.01,
        "regolith_transport_parameter": 0.1,
        "infiltration_capacity": 0.0,
        "rainfall__mean_rate": 1.,
        "rainfall_intermittency_factor": 0.1,
        "rainfall__shape_factor": 0.6,
        "number_of_sub_time_steps": 1,
        "random_seed": 1234,
    }

    model = BasicSt(params=params)
<<<<<<< HEAD
    assert model.opt_stochastic_duration == False
    model.run_for(params["clock"]["dt"], 10000.)
=======
    assert model.opt_stochastic_duration is False
    model.run_for(params["dt"], 10000.)
>>>>>>> a0a452cf

    rainfall_rate = np.asarray(model.rain_record["rainfall_rate"])
    event_duration = np.asarray(model.rain_record["event_duration"])

    dry_times = event_duration[rainfall_rate == 0]
    wet_times = event_duration[rainfall_rate > 0]

    assert (
        np.array_equiv(
            dry_times,
<<<<<<< HEAD
            params["clock"]["dt"] * (1. - params["rainfall_intermittency_factor"]),
=======
            params["dt"] * (1. - params["rainfall_intermittency_factor"]),
>>>>>>> a0a452cf
        )
        is True
    )
    assert (
        np.array_equiv(
            wet_times, params["clock"]["dt"] * (params["rainfall_intermittency_factor"])
        )
        is True
    )

    avg_storm_depth = np.sum((rainfall_rate * event_duration)) / len(wet_times)

    np.testing.assert_array_almost_equal(
        avg_storm_depth, params["rainfall__mean_rate"], decimal=1
    )


def test_freq_file_with_opt_duration_true():
    params = {
        "model_grid": "RasterModelGrid",
        "clock": SIMPLE_CLOCK,
        "number_of_node_rows": 3,
        "number_of_node_columns": 20,
        "node_spacing": 100.0,
        "random_seed": 3141,
        "frequency_filename": "yams.txt",
        "opt_stochastic_duration": True,
    }
    with pytest.raises(ValueError):
        _ = StochasticErosionModel(params=params)


def test_reset_random_seed_stochastic_duration_true():
    params = {
        "opt_stochastic_duration": True,
        "clock": SIMPLE_CLOCK,
        "record_rain": True,
        "m_sp": 0.5,
        "n_sp": 1.0,
        "water_erodability~stochastic": 0.01,
        "regolith_transport_parameter": 0.1,
        "infiltration_capacity": 0.0,
        "mean_storm_duration": 2.,
        "mean_interstorm_duration": 3.,
        "mean_storm_depth": 1.,
        "random_seed": 0,
    }

    model = BasicSt(params=params)
    dt = 1
    runtime = 200

    model.rain_generator.delta_t = dt
    model.rain_generator.run_time = runtime
    model.reset_random_seed()
    duration_1 = []
    precip_1 = []

    for (
        tr,
        p,
    ) in model.rain_generator.yield_storm_interstorm_duration_intensity():
        precip_1.append(p)
        duration_1.append(tr)

    model.rain_generator.delta_t = dt
    model.rain_generator.run_time = runtime
    model.reset_random_seed()

    duration_2 = []
    precip_2 = []

    for (
        tr,
        p,
    ) in model.rain_generator.yield_storm_interstorm_duration_intensity():
        precip_2.append(p)
        duration_2.append(tr)

    np.testing.assert_array_equal(duration_1, duration_2)
    np.testing.assert_array_equal(precip_1, precip_2)


def test_reset_random_seed_stochastic_duration_false():
    params = {
        "opt_stochastic_duration": False,
        "clock": CLOCK_05,
        "record_rain": True,
        "m_sp": 0.5,
        "n_sp": 1.0,
        "water_erodability~stochastic": 0.01,
        "regolith_transport_parameter": 0.1,
        "infiltration_capacity": 0.0,
        "rainfall__mean_rate": 1.,
        "rainfall_intermittency_factor": 0.1,
        "rainfall__shape_factor": 0.6,
        "number_of_sub_time_steps": 1,
        "random_seed": 1234,
    }
    model = BasicSt(params=params)

    model.reset_random_seed()
    depth_1 = []
    for _ in range(10):
        depth_1.append(
            model.rain_generator.generate_from_stretched_exponential(
                model.scale_factor, model.shape_factor
            )
        )

    model.reset_random_seed()
    depth_2 = []
    for _ in range(10):
        depth_2.append(
            model.rain_generator.generate_from_stretched_exponential(
                model.scale_factor, model.shape_factor
            )
        )
    np.testing.assert_array_equal(depth_1, depth_2)


def test_float_number_of_sub_time_steps():
    params = {
        "opt_stochastic_duration": False,
        "clock": CLOCK_05,
        "record_rain": True,
        "m_sp": 0.5,
        "n_sp": 1.0,
        "water_erodability~stochastic": 0.01,
        "regolith_transport_parameter": 0.1,
        "infiltration_capacity": 0.0,
        "rainfall__mean_rate": 1.,
        "rainfall_intermittency_factor": 0.1,
        "rainfall__shape_factor": 0.6,
        "number_of_sub_time_steps": 1.5,
        "random_seed": 1234,
    }
    with pytest.raises(ValueError):
        _ = BasicSt(params=params)


def test_run_opt_false_with_changer():
    params = {
        "opt_stochastic_duration": False,
        "clock": CLOCK_06,
        "record_rain": True,
        "m_sp": 0.5,
        "n_sp": 1.0,
        "water_erodability~stochastic": 0.01,
        "regolith_transport_parameter": 0.1,
        "infiltration_capacity": 0.0,
        "rainfall__mean_rate": 1.,
        "rainfall_intermittency_factor": 0.5,
        "rainfall__shape_factor": 0.65,
        "number_of_sub_time_steps": 1,
        "random_seed": 1234,
        "BoundaryHandlers": "PrecipChanger",
        "PrecipChanger": precip_defaults,
    }

    model = BasicSt(params=params)
    model.reset_random_seed()
    model.run_for(params["clock"]["dt"], params["clock"]["run_duration"])
    assert "PrecipChanger" in model.boundary_handler

    predicted_intermittency = params["rainfall_intermittency_factor"] + params[
        "PrecipChanger"
    ]["daily_rainfall__intermittency_factor_time_rate_of_change"] * (
        params["clock"]["run_duration"] - params["clock"]["dt"]
    )

<<<<<<< HEAD
    predicted_intensity = params["rainfall__mean_rate"] + params["PrecipChanger"][
        "rainfall__mean_rate_time_rate_of_change"
    ] * (params["clock"]["run_duration"] - params["clock"]["dt"])
=======
    predicted_intensity = params["rainfall__mean_rate"] + params[
        "PrecipChanger"
    ]["rainfall__mean_rate_time_rate_of_change"] * (
        params["run_duration"] - params["dt"]
    )
>>>>>>> a0a452cf

    assert model.rainfall_intermittency_factor == predicted_intermittency
    assert model.rainfall__mean_rate == predicted_intensity


def test_opt_dur_true_with_changer():
    params = {
        "opt_stochastic_duration": True,
        "clock": CLOCK_02,
        "BoundaryHandlers": "PrecipChanger",
        "PrecipChanger": precip_defaults,
    }

    with pytest.raises(ValueError):
        StochasticErosionModel(params=params)


def test_not_specifying_record_rain():
    params = {
        "opt_stochastic_duration": False,
        "clock": CLOCK_05,
        "record_rain": False,
        "m_sp": 0.5,
        "n_sp": 1.0,
        "water_erodability~stochastic": 0.01,
        "regolith_transport_parameter": 0.1,
        "infiltration_capacity": 0.0,
        "rainfall__mean_rate": 1.,
        "rainfall_intermittency_factor": 0.1,
        "rainfall__shape_factor": 0.6,
        "number_of_sub_time_steps": 1,
        "random_seed": 1234,
    }

    model = BasicSt(params=params)
    model.reset_random_seed()
    model.run_for(params["clock"]["dt"], params["clock"]["run_duration"])
    with pytest.raises(ValueError):
        model.write_storm_sequence_to_file()

    with pytest.raises(ValueError):
        model.write_exceedance_frequency_file()


def test_finalize_opt_duration_stochastic_false_too_short():
    params = {
        "opt_stochastic_duration": False,
        "clock": CLOCK_05,
        "record_rain": True,
        "m_sp": 0.5,
        "n_sp": 1.0,
        "water_erodability~stochastic": 0.01,
        "regolith_transport_parameter": 0.1,
        "infiltration_capacity": 0.0,
        "rainfall__mean_rate": 1.,
        "rainfall_intermittency_factor": 0.1,
        "rainfall__shape_factor": 0.6,
        "number_of_sub_time_steps": 1,
        "random_seed": 1234,
    }

    model = BasicSt(params=params)
    model.reset_random_seed()
    model.run_for(params["clock"]["dt"], params["clock"]["run_duration"])
    with pytest.raises(RuntimeError):
        model.finalize()

    os.remove("storm_sequence.txt")


def test_finalize_opt_duration_stochastic_false_no_rain():
    params = {
        "opt_stochastic_duration": False,
        "clock": CLOCK_07,
        "record_rain": True,
        "m_sp": 0.5,
        "n_sp": 1.0,
        "water_erodability~stochastic": 0.01,
        "regolith_transport_parameter": 0.1,
        "infiltration_capacity": 0.0,
        "rainfall__mean_rate": 1.,
        "rainfall_intermittency_factor": 0.0,
        "rainfall__shape_factor": 0.6,
        "number_of_sub_time_steps": 1,
        "random_seed": 1234,
    }
    model = BasicSt(params=params)
    model.reset_random_seed()
    model.run_for(params["clock"]["dt"], params["clock"]["run_duration"])
    with pytest.raises(ValueError):
        model.finalize()


def test_finalize_opt_duration_stochastic_false():
    params = {
        "opt_stochastic_duration": False,
        "clock": CLOCK_07,
        "record_rain": True,
        "m_sp": 0.5,
        "n_sp": 1.0,
        "water_erodability~stochastic": 0.01,
        "regolith_transport_parameter": 0.1,
        "infiltration_capacity": 0.0,
        "rainfall__mean_rate": 1.,
        "rainfall_intermittency_factor": 0.1,
        "rainfall__shape_factor": 0.6,
        "number_of_sub_time_steps": 1,
        "random_seed": 1234,
    }
    model = BasicSt(params=params)
    model.reset_random_seed()
    model.run_for(params["clock"]["dt"], params["clock"]["run_duration"])
    model.finalize()

    # assert that these are correct
    truth_file = os.path.join(
        _TEST_DATA_DIR, "opt_dur_false_storm_sequence.txt"
    )
    assert filecmp("storm_sequence.txt", truth_file) is True

    truth_file = os.path.join(
        _TEST_DATA_DIR, "opt_dur_false_exceedance_summary.txt"
    )
    assert filecmp("exceedance_summary.txt", truth_file) is True

    os.remove("storm_sequence.txt")
    os.remove("exceedance_summary.txt")


def test_finalize_opt_duration_stochastic_true():
    params = {
        "opt_stochastic_duration": True,
        "clock": CLOCK_07,
        "record_rain": True,
        "m_sp": 0.5,
        "n_sp": 1.0,
        "water_erodability~stochastic": 0.01,
        "regolith_transport_parameter": 0.1,
        "infiltration_capacity": 0.0,
        "mean_storm_duration": 2.,
        "mean_interstorm_duration": 3.,
        "mean_storm_depth": 1.,
        "random_seed": 1234,
    }

    model = BasicSt(params=params)
    model.reset_random_seed()
    model.run_for(params["clock"]["dt"], params["clock"]["run_duration"])
    model.finalize()

    # assert that these are correct
    truth_file = os.path.join(
        _TEST_DATA_DIR, "opt_dur_true_storm_sequence.txt"
    )
    assert filecmp("storm_sequence.txt", truth_file) is True

    os.remove("storm_sequence.txt")


def test_runoff_equals_zero():
    params = {
        "opt_stochastic_duration": False,
        "clock": CLOCK_07,
        "record_rain": True,
        "m_sp": 0.5,
        "n_sp": 1.0,
        "water_erodability~stochastic": 0.01,
        "regolith_transport_parameter": 0.1,
        "infiltration_capacity": 100000.,
        "rainfall__mean_rate": 0.0,
        "rainfall_intermittency_factor": 0.1,
        "rainfall__shape_factor": 1.,
        "number_of_sub_time_steps": 1,
        "random_seed": 1234,
    }
    model = BasicSt(params=params)
    model.run_one_step(1.)
    runoff = model.calc_runoff_and_discharge()
    assert runoff == 0<|MERGE_RESOLUTION|>--- conflicted
+++ resolved
@@ -2,16 +2,11 @@
 # !/usr/env/python
 import os
 
-<<<<<<< HEAD
+import numpy as np
+import pytest
+
 from terrainbento import StochasticErosionModel, BasicSt
 from terrainbento.utilities import *
-=======
-import numpy as np
-import pytest
->>>>>>> a0a452cf
-
-from terrainbento import BasicSt, StochasticErosionModel
-from terrainbento.utilities import filecmp, precip_defaults
 
 _TEST_DATA_DIR = os.path.join(os.path.dirname(__file__), "data")
 
@@ -24,16 +19,7 @@
 
 
 def test_init_record_opt_true():
-<<<<<<< HEAD
     params = {"clock": SIMPLE_CLOCK, "record_rain": True}
-=======
-    params = {
-        "dt": 1,
-        "output_interval": 2.,
-        "run_duration": 200.,
-        "record_rain": True,
-    }
->>>>>>> a0a452cf
     model = StochasticErosionModel(params=params)
     assert model.record_rain is True
     assert isinstance(model.rain_record, dict)
@@ -72,13 +58,8 @@
     }
 
     model = BasicSt(params=params)
-<<<<<<< HEAD
     assert model.opt_stochastic_duration == True
     model.run_for(params["clock"]["dt"], params["clock"]["run_duration"])
-=======
-    assert model.opt_stochastic_duration is True
-    model.run_for(params["dt"], params["run_duration"])
->>>>>>> a0a452cf
 
     rainfall_rate = np.asarray(model.rain_record["rainfall_rate"]).round(
         decimals=5
@@ -126,13 +107,8 @@
     }
 
     model = BasicSt(params=params)
-<<<<<<< HEAD
     assert model.opt_stochastic_duration == False
     model.run_for(params["clock"]["dt"], 10000.)
-=======
-    assert model.opt_stochastic_duration is False
-    model.run_for(params["dt"], 10000.)
->>>>>>> a0a452cf
 
     rainfall_rate = np.asarray(model.rain_record["rainfall_rate"])
     event_duration = np.asarray(model.rain_record["event_duration"])
@@ -143,11 +119,7 @@
     assert (
         np.array_equiv(
             dry_times,
-<<<<<<< HEAD
             params["clock"]["dt"] * (1. - params["rainfall_intermittency_factor"]),
-=======
-            params["dt"] * (1. - params["rainfall_intermittency_factor"]),
->>>>>>> a0a452cf
         )
         is True
     )
@@ -319,17 +291,9 @@
         params["clock"]["run_duration"] - params["clock"]["dt"]
     )
 
-<<<<<<< HEAD
     predicted_intensity = params["rainfall__mean_rate"] + params["PrecipChanger"][
         "rainfall__mean_rate_time_rate_of_change"
     ] * (params["clock"]["run_duration"] - params["clock"]["dt"])
-=======
-    predicted_intensity = params["rainfall__mean_rate"] + params[
-        "PrecipChanger"
-    ]["rainfall__mean_rate_time_rate_of_change"] * (
-        params["run_duration"] - params["dt"]
-    )
->>>>>>> a0a452cf
 
     assert model.rainfall_intermittency_factor == predicted_intermittency
     assert model.rainfall__mean_rate == predicted_intensity
