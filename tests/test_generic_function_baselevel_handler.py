# coding: utf8
#! /usr/env/python
import numpy as np

import pytest

from landlab import HexModelGrid

from terrainbento.boundary_condition_handlers import GenericFuncBaselevelHandler


def test_function_of_four_variables():
    mg = HexModelGrid(5, 5)
    _ = mg.add_zeros("node", "topographic__elevation")

    with pytest.raises(ValueError):
        GenericFuncBaselevelHandler(
            mg, function=lambda x, y, t, q: (10 * x + 10 * y + 10 * t, +10 * q)
        )


def test_function_that_returns_wrong_size():
    mg = HexModelGrid(5, 5)
    _ = mg.add_zeros("node", "topographic__elevation")

    with pytest.raises(ValueError):
        GenericFuncBaselevelHandler(
<<<<<<< HEAD
            mg,
            function=lambda mg, t: np.mean(
                10 * mg.x_of_node + 10 * mg.y_of_node + 10 * t
            ),
=======
            mg, function=lambda mg, t: np.mean(10 * mg.x_of_node + 10 * mg.y_of_node + 10 * t)
        )

def test_function_that_returns_float():
    mg = HexModelGrid(5, 5)
    _ = mg.add_zeros("node", "topographic__elevation")

    with pytest.raises(ValueError):
        GenericFuncBaselevelHandler(
            mg, function=lambda mg, t: 1.0
>>>>>>> a9d4047b
        )<|MERGE_RESOLUTION|>--- conflicted
+++ resolved
@@ -25,13 +25,10 @@
 
     with pytest.raises(ValueError):
         GenericFuncBaselevelHandler(
-<<<<<<< HEAD
             mg,
             function=lambda mg, t: np.mean(
                 10 * mg.x_of_node + 10 * mg.y_of_node + 10 * t
             ),
-=======
-            mg, function=lambda mg, t: np.mean(10 * mg.x_of_node + 10 * mg.y_of_node + 10 * t)
         )
 
 def test_function_that_returns_float():
@@ -41,5 +38,4 @@
     with pytest.raises(ValueError):
         GenericFuncBaselevelHandler(
             mg, function=lambda mg, t: 1.0
->>>>>>> a9d4047b
         )